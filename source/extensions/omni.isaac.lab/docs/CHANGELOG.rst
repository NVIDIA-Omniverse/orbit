Changelog
---------

<<<<<<< HEAD
0.17.12 (2024-06-11)
=======
0.17.13 (2024-06-13)
>>>>>>> 478e914f
~~~~~~~~~~~~~~~~~~~~

Fixed
^^^^^

<<<<<<< HEAD
* Fixed the rendering logic to render at the specified interval. Earlier, the substep parameter had no effect.
=======
* Fixed the orientation reset logic in :func:`omni.isaac.lab.envs.mdp.events.reset_root_state_uniform` to make it relative to the default orientation.
  Earlier, the position was sampled relative to the default and the orientation not.


0.17.12 (2024-06-13)
~~~~~~~~~~~~~~~~~~~~

Added
^^^^^

* Added the class :class:`omni.isaac.lab.utils.buffers.TimestampedBuffer` to store timestamped data.
>>>>>>> 478e914f

Changed
^^^^^^^

<<<<<<< HEAD
* Renamed :attr:`omni.isaac.lab.sim.SimulationCfg.substeps` to :attr:`omni.isaac.lab.sim.SimulationCfg.render_interval`.
  The render logic is now integrated in :meth:`omni.isaac.lab.sim.SimulationContext.step`.
=======
* Added time-stamped buffers in the classes :class:`omni.isaac.lab.assets.RigidObjectData` and :class:`omni.isaac.lab.assets.ArticulationData`
  to update some values lazily and avoid unnecessary computations between physics updates. Before, all the data was always
  updated at every step, even if it was not used by the task.
>>>>>>> 478e914f


0.17.11 (2024-05-30)
~~~~~~~~~~~~~~~~~~~~

Fixed
^^^^^

* Fixed :class:`omni.isaac.lab.sensor.ContactSensor` not loading correctly in extension mode.
  Earlier, the :attr:`omni.isaac.lab.sensor.ContactSensor.body_physx_view` was not initialized when
  :meth:`omni.isaac.lab.sensor.ContactSensor._debug_vis_callback` is called which references it.


0.17.10 (2024-05-30)
~~~~~~~~~~~~~~~~~~~~

Fixed
^^^^^

* Fixed compound classes being directly assigned in ``default_factory`` generator method
  :meth:`omni.isaac.lab.utils.configclass._return_f`, which resulted in shared references such that modifications to
  compound objects were reflected across all instances generated from the same ``default_factory`` method.


0.17.9 (2024-05-30)
~~~~~~~~~~~~~~~~~~~

Added
^^^^^

* Added ``variants`` attribute to the :class:`omni.isaac.lab.sim.from_files.UsdFileCfg` class to select USD
  variants when loading assets from USD files.


0.17.8 (2024-05-28)
~~~~~~~~~~~~~~~~~~~

Fixed
^^^^^

* Implemented the reset methods in the action terms to avoid returning outdated data.


0.17.7 (2024-05-28)
~~~~~~~~~~~~~~~~~~~

Added
^^^^^

* Added debug visualization utilities in the :class:`omni.isaac.lab.managers.ActionManager` class.


0.17.6 (2024-05-27)
~~~~~~~~~~~~~~~~~~~

Added
^^^^^

* Added ``wp.init()`` call in Warp utils.


0.17.5 (2024-05-22)
~~~~~~~~~~~~~~~~~~~

Changed
^^^^^^^

* Websocket livestreaming is no longer supported. Valid livestream options are {0, 1, 2}.
* WebRTC livestream is now set with livestream=2.


0.17.4 (2024-05-17)
~~~~~~~~~~~~~~~~~~~

Changed
^^^^^^^

* Modified the noise functions to also support add, scale, and abs operations on the data. Added aliases
  to ensure backward compatibility with the previous functions.

  * Added :attr:`omni.isaac.lab.utils.noise.NoiseCfg.operation` for the different operations.
  * Renamed ``constant_bias_noise`` to :func:`omni.isaac.lab.utils.noise.constant_noise`.
  * Renamed ``additive_uniform_noise`` to :func:`omni.isaac.lab.utils.noise.uniform_noise`.
  * Renamed ``additive_gaussian_noise`` to :func:`omni.isaac.lab.utils.noise.gaussian_noise`.


0.17.3 (2024-05-15)
~~~~~~~~~~~~~~~~~~~

Fixed
^^^^^

* Set ``hide_ui`` flag in the app launcher for livestream.
* Fix native client livestream extensions.


0.17.2 (2024-05-09)
~~~~~~~~~~~~~~~~~~~

Changed
^^^^^^^

* Renamed ``_range`` to ``distribution_params`` in ``events.py`` for methods that defined a distribution.
* Apply additive/scaling randomization noise on default data instead of current data.
* Changed material bucketing logic to prevent exceeding 64k materials.

Fixed
^^^^^

* Fixed broadcasting issues with indexing when environment and joint IDs are provided.
* Fixed incorrect tensor dimensions when setting a subset of environments.

Added
^^^^^

* Added support for randomization of fixed tendon parameters.
* Added support for randomization of dof limits.
* Added support for randomization of gravity.
* Added support for Gaussian sampling.
* Added default buffers to Articulation/Rigid object data classes for randomization.


0.17.1 (2024-05-10)
~~~~~~~~~~~~~~~~~~~

Fixed
^^^^^

* Added attribute :attr:`omni.isaac.lab.sim.converters.UrdfConverterCfg.override_joint_dynamics` to properly parse
  joint dynamics in :class:`omni.isaac.lab.sim.converters.UrdfConverter`.


0.17.0 (2024-05-07)
~~~~~~~~~~~~~~~~~~~

Changed
^^^^^^^

* Renamed ``BaseEnv`` to :class:`omni.isaac.lab.envs.ManagerBasedEnv`.
* Renamed ``base_env.py`` to ``manager_based_env.py``.
* Renamed ``BaseEnvCfg`` to :class:`omni.isaac.lab.envs.ManagerBasedEnvCfg`.
* Renamed ``RLTaskEnv`` to :class:`omni.isaac.lab.envs.ManagerBasedRLEnv`.
* Renamed ``rl_task_env.py`` to ``manager_based_rl_env.py``.
* Renamed ``RLTaskEnvCfg`` to :class:`omni.isaac.lab.envs.ManagerBasedRLEnvCfg`.
* Renamed ``rl_task_env_cfg.py`` to ``rl_env_cfg.py``.
* Renamed ``OIGEEnv`` to :class:`omni.isaac.lab.envs.DirectRLEnv`.
* Renamed ``oige_env.py`` to ``direct_rl_env.py``.
* Renamed ``RLTaskEnvWindow`` to :class:`omni.isaac.lab.envs.ui.ManagerBasedRLEnvWindow`.
* Renamed ``rl_task_env_window.py`` to ``manager_based_rl_env_window.py``.
* Renamed all references of ``BaseEnv``, ``BaseEnvCfg``, ``RLTaskEnv``, ``RLTaskEnvCfg``,  ``OIGEEnv``, and ``RLTaskEnvWindow``.

Added
^^^^^

* Added direct workflow base class :class:`omni.isaac.lab.envs.DirectRLEnv`.


0.16.4 (2024-05-06)
~~~~~~~~~~~~~~~~~~~~

Changed
^^^^^^^

* Added :class:`omni.isaac.lab.sensors.TiledCamera` to support tiled rendering with RGB and depth.


0.16.3 (2024-04-26)
~~~~~~~~~~~~~~~~~~~

Fixed
^^^^^

* Fixed parsing of filter prim path expressions in the :class:`omni.isaac.lab.sensors.ContactSensor` class.
  Earlier, the filter prim paths given to the physics view was not being parsed since they were specified as
  regex expressions instead of glob expressions.


0.16.2 (2024-04-25)
~~~~~~~~~~~~~~~~~~~~

Changed
^^^^^^^

* Simplified the installation procedure, isaaclab -e is no longer needed
* Updated torch dependency to 2.2.2


0.16.1 (2024-04-20)
~~~~~~~~~~~~~~~~~~~

Added
^^^^^

* Added attribute :attr:`omni.isaac.lab.sim.ArticulationRootPropertiesCfg.fix_root_link` to fix the root link
  of an articulation to the world frame.


0.16.0 (2024-04-16)
~~~~~~~~~~~~~~~~~~~

Added
^^^^^

* Added the function :meth:`omni.isaac.lab.utils.math.quat_unique` to standardize quaternion representations,
  i.e. always have a non-negative real part.
* Added events terms for randomizing mass by scale, simulation joint properties (stiffness, damping, armature,
  and friction)

Fixed
^^^^^

* Added clamping of joint positions and velocities in event terms for resetting joints. The simulation does not
  throw an error if the set values are out of their range. Hence, users are expected to clamp them before setting.
* Fixed :class:`omni.isaac.lab.envs.mdp.EMAJointPositionToLimitsActionCfg` to smoothen the actions
  at environment frequency instead of simulation frequency.

* Renamed the following functions in :meth:`omni.isaac.lab.envs.mdp` to avoid confusions:

  * Observation: :meth:`joint_pos_norm` -> :meth:`joint_pos_limit_normalized`
  * Action: :class:`ExponentialMovingAverageJointPositionAction` -> :class:`EMAJointPositionToLimitsAction`
  * Termination: :meth:`base_height` -> :meth:`root_height_below_minimum`
  * Termination: :meth:`joint_pos_limit` -> :meth:`joint_pos_out_of_limit`
  * Termination: :meth:`joint_pos_manual_limit` -> :meth:`joint_pos_out_of_manual_limit`
  * Termination: :meth:`joint_vel_limit` -> :meth:`joint_vel_out_of_limit`
  * Termination: :meth:`joint_vel_manual_limit` -> :meth:`joint_vel_out_of_manual_limit`
  * Termination: :meth:`joint_torque_limit` -> :meth:`joint_effort_out_of_limit`

Deprecated
^^^^^^^^^^

* Deprecated the function :meth:`omni.isaac.lab.envs.mdp.add_body_mass` in favor of
  :meth:`omni.isaac.lab.envs.mdp.randomize_rigid_body_mass`. This supports randomizing the mass based on different
  operations (add, scale, or set) and sampling distributions.


0.15.13 (2024-04-16)
~~~~~~~~~~~~~~~~~~~~

Changed
^^^^^^^

* Improved startup performance by enabling rendering-based extensions only when necessary and caching of nucleus directory.
* Renamed the flag ``OFFSCREEN_RENDER`` or ``--offscreen_render`` to ``ENABLE_CAMERAS`` or ``--enable_cameras`` respectively.


0.15.12 (2024-04-16)
~~~~~~~~~~~~~~~~~~~~

Changed
^^^^^^^

* Replaced calls to the ``check_file_path`` function in the :mod:`omni.isaac.lab.sim.spawners.from_files`
  with the USD stage resolve identifier function. This helps speed up the loading of assets from file paths
  by avoiding Nucleus server calls.


0.15.11 (2024-04-15)
~~~~~~~~~~~~~~~~~~~~

Added
^^^^^

* Added the :meth:`omni.isaac.lab.sim.SimulationContext.has_rtx_sensors` method to check if any
  RTX-related sensors such as cameras have been created in the simulation. This is useful to determine
  if simulation requires RTX rendering during step or not.

Fixed
^^^^^

* Fixed the rendering of RTX-related sensors such as cameras inside the :class:`omni.isaac.lab.envs.RLTaskEnv` class.
  Earlier the rendering did not happen inside the step function, which caused the sensor data to be empty.


0.15.10 (2024-04-11)
~~~~~~~~~~~~~~~~~~~~

Fixed
^^^^^

* Fixed sharing of the same memory address between returned tensors from observation terms
  in the :class:`omni.isaac.lab.managers.ObservationManager` class. Earlier, the returned
  tensors could map to the same memory address, causing issues when the tensors were modified
  during scaling, clipping or other operations.


0.15.9 (2024-04-04)
~~~~~~~~~~~~~~~~~~~

Fixed
^^^^^

* Fixed assignment of individual termination terms inside the :class:`omni.isaac.lab.managers.TerminationManager`
  class. Earlier, the terms were being assigned their values through an OR operation which resulted in incorrect
  values. This regression was introduced in version 0.15.1.


0.15.8 (2024-04-02)
~~~~~~~~~~~~~~~~~~~

Added
^^^^^

* Added option to define ordering of points for the mesh-grid generation in the
  :func:`omni.isaac.lab.sensors.ray_caster.patterns.grid_pattern`. This parameter defaults to 'xy'
  for backward compatibility.


0.15.7 (2024-03-28)
~~~~~~~~~~~~~~~~~~~

Added
^^^^^

* Adds option to return indices/data in the specified query keys order in
  :class:`omni.isaac.lab.managers.SceneEntityCfg` class, and the respective
  :func:`omni.isaac.lab.utils.string.resolve_matching_names_values` and
  :func:`omni.isaac.lab.utils.string.resolve_matching_names` functions.


0.15.6 (2024-03-28)
~~~~~~~~~~~~~~~~~~~

Added
^^^^^

* Extended the :class:`omni.isaac.lab.app.AppLauncher` class to support the loading of experience files
  from the command line. This allows users to load a specific experience file when running the application
  (such as for multi-camera rendering or headless mode).

Changed
^^^^^^^

* Changed default loading of experience files in the :class:`omni.isaac.lab.app.AppLauncher` class from the ones
  provided by Isaac Sim to the ones provided in Isaac Lab's ``source/apps`` directory.


0.15.5 (2024-03-23)
~~~~~~~~~~~~~~~~~~~

Fixed
^^^^^

* Fixed the env origins in :meth:`_compute_env_origins_grid` of :class:`omni.isaac.lab.terrain.TerrainImporter`
  to match that obtained from the Isaac Sim :class:`omni.isaac.cloner.GridCloner` class.

Added
^^^^^

* Added unit test to ensure consistency between environment origins generated by IsaacSim's Grid Cloner and those
  produced by the TerrainImporter.


0.15.4 (2024-03-22)
~~~~~~~~~~~~~~~~~~~

Fixed
^^^^^

* Fixed the :class:`omni.isaac.lab.envs.mdp.actions.NonHolonomicActionCfg` class to use
  the correct variable when applying actions.


0.15.3 (2024-03-21)
~~~~~~~~~~~~~~~~~~~

Added
^^^^^

* Added unit test to check that :class:`omni.isaac.lab.scene.InteractiveScene` entity data is not shared between separate instances.

Fixed
^^^^^

* Moved class variables in :class:`omni.isaac.lab.scene.InteractiveScene` to correctly  be assigned as
  instance variables.
* Removed custom ``__del__`` magic method from :class:`omni.isaac.lab.scene.InteractiveScene`.


0.15.2 (2024-03-21)
~~~~~~~~~~~~~~~~~~~

Fixed
^^^^^

* Added resolving of relative paths for the main asset USD file when using the
  :class:`omni.isaac.lab.sim.converters.UrdfConverter` class. This is to ensure that the material paths are
  resolved correctly when the main asset file is moved to a different location.


0.15.1 (2024-03-19)
~~~~~~~~~~~~~~~~~~~

Fixed
^^^^^

* Fixed the imitation learning workflow example script, updating Isaac Lab and Robomimic API calls.
* Removed the resetting of :attr:`_term_dones` in the :meth:`omni.isaac.lab.managers.TerminationManager.reset`.
  Previously, the environment cleared out all the terms. However, it impaired reading the specific term's values externally.


0.15.0 (2024-03-17)
~~~~~~~~~~~~~~~~~~~

Deprecated
^^^^^^^^^^

* Renamed :class:`omni.isaac.lab.managers.RandomizationManager` to :class:`omni.isaac.lab.managers.EventManager`
  class for clarification as the manager takes care of events such as reset in addition to pure randomizations.
* Renamed :class:`omni.isaac.lab.managers.RandomizationTermCfg` to :class:`omni.isaac.lab.managers.EventTermCfg`
  for consistency with the class name change.


0.14.1 (2024-03-16)
~~~~~~~~~~~~~~~~~~~

Added
^^^^^

* Added simulation schemas for joint drive and fixed tendons. These can be configured for assets imported
  from file formats.
* Added logging of tendon properties to the articulation class (if they are present in the USD prim).


0.14.0 (2024-03-15)
~~~~~~~~~~~~~~~~~~~

Fixed
^^^^^

* Fixed the ordering of body names used in the :class:`omni.isaac.lab.assets.Articulation` class. Earlier,
  the body names were not following the same ordering as the bodies in the articulation. This led
  to issues when using the body names to access data related to the links from the articulation view
  (such as Jacobians, mass matrices, etc.).

Removed
^^^^^^^

* Removed the attribute :attr:`body_physx_view` from the :class:`omni.isaac.lab.assets.RigidObject`
  and :class:`omni.isaac.lab.assets.Articulation` classes. These were causing confusions when used
  with articulation view since the body names were not following the same ordering.


0.13.1 (2024-03-14)
~~~~~~~~~~~~~~~~~~~

Removed
^^^^^^^

* Removed the :mod:`omni.isaac.lab.compat` module. This module was used to provide compatibility
  with older versions of Isaac Sim. It is no longer needed since we have most of the functionality
  absorbed into the main classes.


0.13.0 (2024-03-12)
~~~~~~~~~~~~~~~~~~~

Added
^^^^^

* Added support for the following data types inside the :class:`omni.isaac.lab.sensors.Camera` class:
  ``instance_segmentation_fast`` and ``instance_id_segmentation_fast``. These are GPU-supported annotations
  and are faster than the regular annotations.

Fixed
^^^^^

* Fixed handling of semantic filtering inside the :class:`omni.isaac.lab.sensors.Camera` class. Earlier,
  the annotator was given ``semanticTypes`` as an argument. However, with Isaac Sim 2023.1, the annotator
  does not accept this argument. Instead the mapping needs to be set to the synthetic data interface directly.
* Fixed the return shape of colored images for segmentation data types inside the
  :class:`omni.isaac.lab.sensors.Camera` class. Earlier, the images were always returned as ``int32``. Now,
  they are casted to ``uint8`` 4-channel array before returning if colorization is enabled for the annotation type.

Removed
^^^^^^^

* Dropped support for ``instance_segmentation`` and ``instance_id_segmentation`` annotations in the
  :class:`omni.isaac.lab.sensors.Camera` class. Their "fast" counterparts should be used instead.
* Renamed the argument :attr:`omni.isaac.lab.sensors.CameraCfg.semantic_types` to
  :attr:`omni.isaac.lab.sensors.CameraCfg.semantic_filter`. This is more aligned with Replicator's terminology
  for semantic filter predicates.
* Replaced the argument :attr:`omni.isaac.lab.sensors.CameraCfg.colorize` with separate colorized
  arguments for each annotation type (:attr:`~omni.isaac.lab.sensors.CameraCfg.colorize_instance_segmentation`,
  :attr:`~omni.isaac.lab.sensors.CameraCfg.colorize_instance_id_segmentation`, and
  :attr:`~omni.isaac.lab.sensors.CameraCfg.colorize_semantic_segmentation`).


0.12.4 (2024-03-11)
~~~~~~~~~~~~~~~~~~~

Fixed
^^^^^


* Adapted randomization terms to deal with ``slice`` for the body indices. Earlier, the terms were not
  able to handle the slice object and were throwing an error.
* Added ``slice`` type-hinting to all body and joint related methods in the rigid body and articulation
  classes. This is to make it clear that the methods can handle both list of indices and slices.


0.12.3 (2024-03-11)
~~~~~~~~~~~~~~~~~~~

Fixed
^^^^^

* Added signal handler to the :class:`omni.isaac.lab.app.AppLauncher` class to catch the ``SIGINT`` signal
  and close the application gracefully. This is to prevent the application from crashing when the user
  presses ``Ctrl+C`` to close the application.


0.12.2 (2024-03-10)
~~~~~~~~~~~~~~~~~~~

Added
^^^^^

* Added observation terms for states of a rigid object in world frame.
* Added randomization terms to set root state with randomized orientation and joint state within user-specified limits.
* Added reward term for penalizing specific termination terms.

Fixed
^^^^^

* Improved sampling of states inside randomization terms. Earlier, the code did multiple torch calls
  for sampling different components of the vector. Now, it uses a single call to sample the entire vector.


0.12.1 (2024-03-09)
~~~~~~~~~~~~~~~~~~~

Added
^^^^^

* Added an option to the last actions observation term to get a specific term by name from the action manager.
  If None, the behavior remains the same as before (the entire action is returned).


0.12.0 (2024-03-08)
~~~~~~~~~~~~~~~~~~~

Added
^^^^^

* Added functionality to sample flat patches on a generated terrain. This can be configured using
  :attr:`omni.isaac.lab.terrains.SubTerrainBaseCfg.flat_patch_sampling` attribute.
* Added a randomization function for setting terrain-aware root state. Through this, an asset can be
  reset to a randomly sampled flat patches.

Fixed
^^^^^

* Separated normal and terrain-base position commands. The terrain based commands rely on the
  terrain to sample flat patches for setting the target position.
* Fixed command resample termination function.

Changed
^^^^^^^

* Added the attribute :attr:`omni.isaac.lab.envs.mdp.commands.UniformVelocityCommandCfg.heading_control_stiffness`
  to control the stiffness of the heading control term in the velocity command term. Earlier, this was
  hard-coded to 0.5 inside the term.

Removed
^^^^^^^

* Removed the function :meth:`sample_new_targets` in the terrain importer. Instead the attribute
  :attr:`omni.isaac.lab.terrains.TerrainImporter.flat_patches` should be used to sample new targets.


0.11.3 (2024-03-04)
~~~~~~~~~~~~~~~~~~~

Fixed
^^^^^

* Corrects the functions :func:`omni.isaac.lab.utils.math.axis_angle_from_quat` and :func:`omni.isaac.lab.utils.math.quat_error_magnitude`
  to accept tensors of the form (..., 4) instead of (N, 4). This brings us in line with our documentation and also upgrades one of our functions
  to handle higher dimensions.


0.11.2 (2024-03-04)
~~~~~~~~~~~~~~~~~~~

Added
^^^^^

* Added checks for default joint position and joint velocity in the articulation class. This is to prevent
  users from configuring values for these quantities that might be outside the valid range from the simulation.


0.11.1 (2024-02-29)
~~~~~~~~~~~~~~~~~~~

Added
^^^^^

* Replaced the default values for ``joint_ids`` and ``body_ids`` from ``None`` to ``slice(None)``
  in the :class:`omni.isaac.lab.managers.SceneEntityCfg`.
* Adapted rewards and observations terms so that the users can query a subset of joints and bodies.


0.11.0 (2024-02-27)
~~~~~~~~~~~~~~~~~~~

Removed
^^^^^^^

* Dropped support for Isaac Sim<=2022.2. As part of this, removed the components of :class:`omni.isaac.lab.app.AppLauncher`
  which handled ROS extension loading. We no longer need them in Isaac Sim>=2023.1 to control the load order to avoid crashes.
* Upgraded Dockerfile to use ISAACSIM_VERSION=2023.1.1 by default.


0.10.28 (2024-02-29)
~~~~~~~~~~~~~~~~~~~~

Added
^^^^^

* Implemented relative and moving average joint position action terms. These allow the user to specify
  the target joint positions as relative to the current joint positions or as a moving average of the
  joint positions over a window of time.


0.10.27 (2024-02-28)
~~~~~~~~~~~~~~~~~~~~

Added
^^^^^

* Added UI feature to start and stop animation recording in the stage when running an environment.
  To enable this feature, please pass the argument ``--disable_fabric`` to the environment script to allow
  USD read/write operations. Be aware that this will slow down the simulation.


0.10.26 (2024-02-26)
~~~~~~~~~~~~~~~~~~~~

Added
^^^^^

* Added a viewport camera controller class to the :class:`omni.isaac.lab.envs.BaseEnv`. This is useful
  for applications where the user wants to render the viewport from different perspectives even when the
  simulation is running in headless mode.


0.10.25 (2024-02-26)
~~~~~~~~~~~~~~~~~~~~

Fixed
^^^^^

* Ensures that all path arguments in :mod:`omni.isaac.lab.sim.utils` are cast to ``str``. Previously,
  we had handled path types as strings without casting.


0.10.24 (2024-02-26)
~~~~~~~~~~~~~~~~~~~~

Added
^^^^^

* Added tracking of contact time in the :class:`omni.isaac.lab.sensors.ContactSensor` class. Previously,
  only the air time was being tracked.
* Added contact force threshold, :attr:`omni.isaac.lab.sensors.ContactSensorCfg.force_threshold`, to detect
  when the contact sensor is in contact. Previously, this was set to hard-coded 1.0 in the sensor class.


0.10.23 (2024-02-21)
~~~~~~~~~~~~~~~~~~~~

Fixed
^^^^^

* Fixes the order of size arguments in :meth:`omni.isaac.lab.terrains.height_field.random_uniform_terrain`. Previously, the function would crash if the size along x and y were not the same.


0.10.22 (2024-02-14)
~~~~~~~~~~~~~~~~~~~~

Fixed
^^^^^

* Fixed "divide by zero" bug in :class:`~omni.isaac.lab.sim.SimulationContext` when setting gravity vector.
  Now, it is correctly disabled when the gravity vector is set to zero.


0.10.21 (2024-02-12)
~~~~~~~~~~~~~~~~~~~~

Fixed
^^^^^

* Fixed the printing of articulation joint information when the articulation has only one joint.
  Earlier, the function was performing a squeeze operation on the tensor, which caused an error when
  trying to index the tensor of shape (1,).


0.10.20 (2024-02-12)
~~~~~~~~~~~~~~~~~~~~

Added
^^^^^

* Adds :attr:`omni.isaac.lab.sim.PhysxCfg.enable_enhanced_determinism` to enable improved
  determinism from PhysX. Please note this comes at the expense of performance.


0.10.19 (2024-02-08)
~~~~~~~~~~~~~~~~~~~~

Fixed
^^^^^

* Fixed environment closing so that articulations, objects, and sensors are cleared properly.


0.10.18 (2024-02-05)
~~~~~~~~~~~~~~~~~~~~

Fixed
^^^^^

* Pinned :mod:`torch` version to 2.0.1 in the setup.py to keep parity version of :mod:`torch` supplied by
  Isaac 2023.1.1, and prevent version incompatibility between :mod:`torch` ==2.2 and
  :mod:`typing-extensions` ==3.7.4.3


0.10.17 (2024-02-02)
~~~~~~~~~~~~~~~~~~~~

Fixed
^^^^^^

* Fixed carb setting ``/app/livestream/enabled`` to be set as False unless live-streaming is specified
  by :class:`omni.isaac.lab.app.AppLauncher` settings. This fixes the logic of :meth:`SimulationContext.render`,
  which depended on the config in previous versions of Isaac defaulting to false for this setting.


0.10.16 (2024-01-29)
~~~~~~~~~~~~~~~~~~~~

Added
^^^^^^

* Added an offset parameter to the height scan observation term. This allows the user to specify the
  height offset of the scan from the tracked body. Previously it was hard-coded to be 0.5.


0.10.15 (2024-01-29)
~~~~~~~~~~~~~~~~~~~~

Fixed
^^^^^

* Fixed joint torque computation for implicit actuators. Earlier, the torque was always zero for implicit
  actuators. Now, it is computed approximately by applying the PD law.


0.10.14 (2024-01-22)
~~~~~~~~~~~~~~~~~~~~

Fixed
^^^^^

* Fixed the tensor shape of :attr:`omni.isaac.lab.sensors.ContactSensorData.force_matrix_w`. Earlier, the reshaping
  led to a mismatch with the data obtained from PhysX.


0.10.13 (2024-01-15)
~~~~~~~~~~~~~~~~~~~~

Fixed
^^^^^

* Fixed running of environments with a single instance even if the :attr:`replicate_physics`` flag is set to True.


0.10.12 (2024-01-10)
~~~~~~~~~~~~~~~~~~~~

Fixed
^^^^^

* Fixed indexing of source and target frames in the :class:`omni.isaac.lab.sensors.FrameTransformer` class.
  Earlier, it always assumed that the source frame body is at index 0. Now, it uses the body index of the
  source frame to compute the transformation.

Deprecated
^^^^^^^^^^

* Renamed quantities in the :class:`omni.isaac.lab.sensors.FrameTransformerData` class to be more
  consistent with the terminology used in the asset classes. The following quantities are deprecated:

  * ``target_rot_w`` -> ``target_quat_w``
  * ``source_rot_w`` -> ``source_quat_w``
  * ``target_rot_source`` -> ``target_quat_source``


0.10.11 (2024-01-08)
~~~~~~~~~~~~~~~~~~~~

Fixed
^^^^^

* Fixed attribute error raised when calling the :class:`omni.isaac.lab.envs.mdp.TerrainBasedPositionCommand`
  command term.
* Added a dummy function in :class:`omni.isaac.lab.terrain.TerrainImporter` that returns environment
  origins as terrain-aware sampled targets. This function should be implemented by child classes based on
  the terrain type.


0.10.10 (2023-12-21)
~~~~~~~~~~~~~~~~~~~~

Fixed
^^^^^

* Fixed reliance on non-existent ``Viewport`` in :class:`omni.isaac.lab.sim.SimulationContext` when loading livestreaming
  by ensuring that the extension ``omni.kit.viewport.window`` is enabled in :class:`omni.isaac.lab.app.AppLauncher` when
  livestreaming is enabled


0.10.9 (2023-12-21)
~~~~~~~~~~~~~~~~~~~

Fixed
^^^^^

* Fixed invalidation of physics views inside the asset and sensor classes. Earlier, they were left initialized
  even when the simulation was stopped. This caused issues when closing the application.


0.10.8 (2023-12-20)
~~~~~~~~~~~~~~~~~~~

Fixed
^^^^^

* Fixed the :class:`omni.isaac.lab.envs.mdp.actions.DifferentialInverseKinematicsAction` class
  to account for the offset pose of the end-effector.


0.10.7 (2023-12-19)
~~~~~~~~~~~~~~~~~~~

Fixed
^^^^^

* Added a check to ray-cast and camera sensor classes to ensure that the sensor prim path does not
  have a regex expression at its leaf. For instance, ``/World/Robot/camera_.*`` is not supported
  for these sensor types. This behavior needs to be fixed in the future.


0.10.6 (2023-12-19)
~~~~~~~~~~~~~~~~~~~

Added
^^^^^

* Added support for using articulations as visualization markers. This disables all physics APIs from
  the articulation and allows the user to use it as a visualization marker. It is useful for creating
  visualization markers for the end-effectors or base of the robot.

Fixed
^^^^^

* Fixed hiding of debug markers from secondary images when using the
  :class:`omni.isaac.lab.markers.VisualizationMarkers` class. Earlier, the properties were applied on
  the XForm prim instead of the Mesh prim.


0.10.5 (2023-12-18)
~~~~~~~~~~~~~~~~~~~

Fixed
^^^^^

* Fixed test ``check_base_env_anymal_locomotion.py``, which
  previously called :func:`torch.jit.load` with the path to a policy (which would work
  for a local file), rather than calling
  :func:`omni.isaac.lab.utils.assets.read_file` on the path to get the file itself.


0.10.4 (2023-12-14)
~~~~~~~~~~~~~~~~~~~

Fixed
^^^^^

* Fixed potentially breaking import of omni.kit.widget.toolbar by ensuring that
  if live-stream is enabled, then the :mod:`omni.kit.widget.toolbar`
  extension is loaded.

0.10.3 (2023-12-12)
~~~~~~~~~~~~~~~~~~~

Added
^^^^^

* Added the attribute :attr:`omni.isaac.lab.actuators.ActuatorNetMLPCfg.input_order`
  to specify the order of the input tensors to the MLP network.

Fixed
^^^^^

* Fixed computation of metrics for the velocity command term. Earlier, the norm was being computed
  over the entire batch instead of the last dimension.
* Fixed the clipping inside the :class:`omni.isaac.lab.actuators.DCMotor` class. Earlier, it was
  not able to handle the case when configured saturation limit was set to None.


0.10.2 (2023-12-12)
~~~~~~~~~~~~~~~~~~~

Fixed
^^^^^

* Added a check in the simulation stop callback in the :class:`omni.isaac.lab.sim.SimulationContext` class
  to not render when an exception is raised. The while loop in the callback was preventing the application
  from closing when an exception was raised.


0.10.1 (2023-12-06)
~~~~~~~~~~~~~~~~~~~

Added
^^^^^

* Added command manager class with terms defined by :class:`omni.isaac.lab.managers.CommandTerm`. This
  allow for multiple types of command generators to be used in the same environment.


0.10.0 (2023-12-04)
~~~~~~~~~~~~~~~~~~~

Changed
^^^^^^^

* Modified the sensor and asset base classes to use the underlying PhysX views instead of Isaac Sim views.
  Using Isaac Sim classes led to a very high load time (of the order of minutes) when using a scene with
  many assets. This is because Isaac Sim supports USD paths which are slow and not required.

Added
^^^^^

* Added faster implementation of USD stage traversal methods inside the :class:`omni.isaac.lab.sim.utils` module.
* Added properties :attr:`omni.isaac.lab.assets.AssetBase.num_instances` and
  :attr:`omni.isaac.lab.sensor.SensorBase.num_instances` to obtain the number of instances of the asset
  or sensor in the simulation respectively.

Removed
^^^^^^^

* Removed dependencies on Isaac Sim view classes. It is no longer possible to use :attr:`root_view` and
  :attr:`body_view`. Instead use :attr:`root_physx_view` and :attr:`body_physx_view` to access the underlying
  PhysX views.


0.9.55 (2023-12-03)
~~~~~~~~~~~~~~~~~~~

Fixed
^^^^^

* Fixed the Nucleus directory path in the :attr:`omni.isaac.lab.utils.assets.NVIDIA_NUCLEUS_DIR`.
  Earlier, it was referring to the ``NVIDIA/Assets`` directory instead of ``NVIDIA``.


0.9.54 (2023-11-29)
~~~~~~~~~~~~~~~~~~~

Fixed
^^^^^

* Fixed pose computation in the :class:`omni.isaac.lab.sensors.Camera` class to obtain them from XFormPrimView
  instead of using ``UsdGeomCamera.ComputeLocalToWorldTransform`` method. The latter is not updated correctly
  during GPU simulation.
* Fixed initialization of the annotator info in the class :class:`omni.isaac.lab.sensors.Camera`. Previously
  all dicts had the same memory address which caused all annotators to have the same info.
* Fixed the conversion of ``uint32`` warp arrays inside the :meth:`omni.isaac.lab.utils.array.convert_to_torch`
  method. PyTorch does not support this type, so it is converted to ``int32`` before converting to PyTorch tensor.
* Added render call inside :meth:`omni.isaac.lab.sim.SimulationContext.reset` to initialize Replicator
  buffers when the simulation is reset.


0.9.53 (2023-11-29)
~~~~~~~~~~~~~~~~~~~

Changed
^^^^^^^

* Changed the behavior of passing :obj:`None` to the :class:`omni.isaac.lab.actuators.ActuatorBaseCfg`
  class. Earlier, they were resolved to fixed default values. Now, they imply that the values are loaded
  from the USD joint drive configuration.

Added
^^^^^

* Added setting of joint armature and friction quantities to the articulation class.


0.9.52 (2023-11-29)
~~~~~~~~~~~~~~~~~~~

Changed
^^^^^^^

* Changed the warning print in :meth:`omni.isaac.lab.sim.utils.apply_nested` method
  to be more descriptive. Earlier, it was printing a warning for every instanced prim.
  Now, it only prints a warning if it could not apply the attribute to any of the prims.

Added
^^^^^

* Added the method :meth:`omni.isaac.lab.utils.assets.retrieve_file_path` to
  obtain the absolute path of a file on the Nucleus server or locally.

Fixed
^^^^^

* Fixed hiding of STOP button in the :class:`AppLauncher` class when running the
  simulation in headless mode.
* Fixed a bug with :meth:`omni.isaac.lab.sim.utils.clone` failing when the input prim path
  had no parent (example: "/Table").


0.9.51 (2023-11-29)
~~~~~~~~~~~~~~~~~~~

Changed
^^^^^^^

* Changed the :meth:`omni.isaac.lab.sensor.SensorBase.update` method to always recompute the buffers if
  the sensor is in visualization mode.

Added
^^^^^

* Added available entities to the error message when accessing a non-existent entity in the
  :class:`InteractiveScene` class.
* Added a warning message when the user tries to reference an invalid prim in the :class:`FrameTransformer` sensor.


0.9.50 (2023-11-28)
~~~~~~~~~~~~~~~~~~~

Added
^^^^^

* Hid the ``STOP`` button in the UI when running standalone Python scripts. This is to prevent
  users from accidentally clicking the button and stopping the simulation. They should only be able to
  play and pause the simulation from the UI.

Removed
^^^^^^^

* Removed :attr:`omni.isaac.lab.sim.SimulationCfg.shutdown_app_on_stop`. The simulation is always rendering
  if it is stopped from the UI. The user needs to close the window or press ``Ctrl+C`` to close the simulation.


0.9.49 (2023-11-27)
~~~~~~~~~~~~~~~~~~~

Added
^^^^^

* Added an interface class, :class:`omni.isaac.lab.managers.ManagerTermBase`, to serve as the parent class
  for term implementations that are functional classes.
* Adapted all managers to support terms that are classes and not just functions clearer. This allows the user to
  create more complex terms that require additional state information.


0.9.48 (2023-11-24)
~~~~~~~~~~~~~~~~~~~

Fixed
^^^^^

* Fixed initialization of drift in the :class:`omni.isaac.lab.sensors.RayCasterCamera` class.


0.9.47 (2023-11-24)
~~~~~~~~~~~~~~~~~~~

Fixed
^^^^^

* Automated identification of the root prim in the :class:`omni.isaac.lab.assets.RigidObject` and
  :class:`omni.isaac.lab.assets.Articulation` classes. Earlier, the root prim was hard-coded to
  the spawn prim path. Now, the class searches for the root prim under the spawn prim path.


0.9.46 (2023-11-24)
~~~~~~~~~~~~~~~~~~~

Fixed
^^^^^

* Fixed a critical issue in the asset classes with writing states into physics handles.
  Earlier, the states were written over all the indices instead of the indices of the
  asset that were being updated. This caused the physics handles to refresh the states
  of all the assets in the scene, which is not desirable.


0.9.45 (2023-11-24)
~~~~~~~~~~~~~~~~~~~

Added
^^^^^

* Added :class:`omni.isaac.lab.command_generators.UniformPoseCommandGenerator` to generate
  poses in the asset's root frame by uniformly sampling from a given range.


0.9.44 (2023-11-16)
~~~~~~~~~~~~~~~~~~~

Added
^^^^^

* Added methods :meth:`reset` and :meth:`step` to the :class:`omni.isaac.lab.envs.BaseEnv`. This unifies
  the environment interface for simple standalone applications with the class.


0.9.43 (2023-11-16)
~~~~~~~~~~~~~~~~~~~

Fixed
^^^^^

* Replaced subscription of physics play and stop events in the :class:`omni.isaac.lab.assets.AssetBase` and
  :class:`omni.isaac.lab.sensors.SensorBase` classes with subscription to time-line play and stop events.
  This is to prevent issues in cases where physics first needs to perform mesh cooking and handles are not
  available immediately. For instance, with deformable meshes.


0.9.42 (2023-11-16)
~~~~~~~~~~~~~~~~~~~

Fixed
^^^^^

* Fixed setting of damping values from the configuration for :class:`ActuatorBase` class. Earlier,
  the stiffness values were being set into damping when a dictionary configuration was passed to the
  actuator model.
* Added dealing with :class:`int` and :class:`float` values in the configurations of :class:`ActuatorBase`.
  Earlier, a type-error was thrown when integer values were passed to the actuator model.


0.9.41 (2023-11-16)
~~~~~~~~~~~~~~~~~~~

Fixed
^^^^^

* Fixed the naming and shaping issues in the binary joint action term.


0.9.40 (2023-11-09)
~~~~~~~~~~~~~~~~~~~

Fixed
^^^^^

* Simplified the manual initialization of Isaac Sim :class:`ArticulationView` class. Earlier, we basically
  copied the code from the Isaac Sim source code. Now, we just call their initialize method.

Changed
^^^^^^^

* Changed the name of attribute :attr:`default_root_state_w` to :attr:`default_root_state`. The latter is
  more correct since the data is actually in the local environment frame and not the simulation world frame.


0.9.39 (2023-11-08)
~~~~~~~~~~~~~~~~~~~

Fixed
^^^^^

* Changed the reference of private ``_body_view`` variable inside the :class:`RigidObject` class
  to the public ``body_view`` property. For a rigid object, the private variable is not defined.


0.9.38 (2023-11-07)
~~~~~~~~~~~~~~~~~~~

Changed
^^^^^^^

* Upgraded the :class:`omni.isaac.lab.envs.RLTaskEnv` class to support Gym 0.29.0 environment definition.

Added
^^^^^

* Added computation of ``time_outs`` and ``terminated`` signals inside the termination manager. These follow the
  definition mentioned in `Gym 0.29.0 <https://gymnasium.farama.org/tutorials/gymnasium_basics/handling_time_limits/>`_.
* Added proper handling of observation and action spaces in the :class:`omni.isaac.lab.envs.RLTaskEnv` class.
  These now follow closely to how Gym VecEnv handles the spaces.


0.9.37 (2023-11-06)
~~~~~~~~~~~~~~~~~~~

Fixed
^^^^^

* Fixed broken visualization in :mod:`omni.isaac.lab.sensors.FrameTramsformer` class by overwriting the
  correct ``_debug_vis_callback`` function.
* Moved the visualization marker configurations of sensors to their respective sensor configuration classes.
  This allows users to set these configurations from the configuration object itself.


0.9.36 (2023-11-03)
~~~~~~~~~~~~~~~~~~~

Fixed
^^^^^

* Added explicit deleting of different managers in the :class:`omni.isaac.lab.envs.BaseEnv` and
  :class:`omni.isaac.lab.envs.RLTaskEnv` classes. This is required since deleting the managers
  is order-sensitive (many managers need to be deleted before the scene is deleted).


0.9.35 (2023-11-02)
~~~~~~~~~~~~~~~~~~~

Fixed
^^^^^

* Fixed the error: ``'str' object has no attribute '__module__'`` introduced by adding the future import inside the
  :mod:`omni.isaac.lab.utils.warp.kernels` module. Warp language does not support the ``__future__`` imports.


0.9.34 (2023-11-02)
~~~~~~~~~~~~~~~~~~~

Fixed
^^^^^

* Added missing import of ``from __future__ import annotations`` in the :mod:`omni.isaac.lab.utils.warp`
  module. This is needed to have a consistent behavior across Python versions.


0.9.33 (2023-11-02)
~~~~~~~~~~~~~~~~~~~

Fixed
^^^^^

* Fixed the :class:`omni.isaac.lab.command_generators.NullCommandGenerator` class. Earlier,
  it was having a runtime error due to infinity in the resampling time range. Now, the class just
  overrides the parent methods to perform no operations.


0.9.32 (2023-11-02)
~~~~~~~~~~~~~~~~~~~

Changed
^^^^^^^

* Renamed the :class:`omni.isaac.lab.envs.RLEnv` class to :class:`omni.isaac.lab.envs.RLTaskEnv` to
  avoid confusions in terminologies between environments and tasks.


0.9.31 (2023-11-02)
~~~~~~~~~~~~~~~~~~~

Added
^^^^^

* Added the :class:`omni.isaac.lab.sensors.RayCasterCamera` class, as a ray-casting based camera for
  "distance_to_camera", "distance_to_image_plane" and "normals" annotations. It has the same interface and
  functionalities as the USD Camera while it is on average 30% faster.


0.9.30 (2023-11-01)
~~~~~~~~~~~~~~~~~~~

Fixed
^^^^^

* Added skipping of None values in the :class:`InteractiveScene` class when creating the scene from configuration
  objects. Earlier, it was throwing an error when the user passed a None value for a scene element.
* Added ``kwargs`` to the :class:`RLEnv` class to allow passing additional arguments from gym registry function.
  This is now needed since the registry function passes args beyond the ones specified in the constructor.


0.9.29 (2023-11-01)
~~~~~~~~~~~~~~~~~~~

Fixed
^^^^^

* Fixed the material path resolution inside the :class:`omni.isaac.lab.sim.converters.UrdfConverter` class.
  With Isaac Sim 2023.1, the material paths from the importer are always saved as absolute paths. This caused
  issues when the generated USD file was moved to a different location. The fix now resolves the material paths
  relative to the USD file location.


0.9.28 (2023-11-01)
~~~~~~~~~~~~~~~~~~~

Changed
^^^^^^^

* Changed the way the :func:`omni.isaac.lab.sim.spawners.from_files.spawn_ground_plane` function sets the
  height of the ground. Earlier, it was reading the height from the configuration object. Now, it expects the
  desired transformation as inputs to the function. This makes it consistent with the other spawner functions.


0.9.27 (2023-10-31)
~~~~~~~~~~~~~~~~~~~

Changed
^^^^^^^

* Removed the default value of the argument ``camel_case`` in setters of USD attributes. This is to avoid
  confusion with the naming of the attributes in the USD file.

Fixed
^^^^^

* Fixed the selection of material prim in the :class:`omni.isaac.lab.sim.spawners.materials.spawn_preview_surface`
  method. Earlier, the created prim was being selected in the viewport which interfered with the selection of
  prims by the user.
* Updated :class:`omni.isaac.lab.sim.converters.MeshConverter` to use a different stage than the default stage
  for the conversion. This is to avoid the issue of the stage being closed when the conversion is done.


0.9.26 (2023-10-31)
~~~~~~~~~~~~~~~~~~~

Added
^^^^^

* Added the sensor implementation for :class:`omni.isaac.lab.sensors.FrameTransformer` class. Currently,
  it handles obtaining the transformation between two frames in the same articulation.


0.9.25 (2023-10-27)
~~~~~~~~~~~~~~~~~~~

Added
^^^^^

* Added the :mod:`omni.isaac.lab.envs.ui` module to put all the UI-related classes in one place. This currently
  implements the :class:`omni.isaac.lab.envs.ui.BaseEnvWindow` and :class:`omni.isaac.lab.envs.ui.RLEnvWindow`
  classes. Users can inherit from these classes to create their own UI windows.
* Added the attribute :attr:`omni.isaac.lab.envs.BaseEnvCfg.ui_window_class_type` to specify the UI window class
  to be used for the environment. This allows the user to specify their own UI window class to be used for the
  environment.


0.9.24 (2023-10-27)
~~~~~~~~~~~~~~~~~~~

Changed
^^^^^^^

* Changed the behavior of setting up debug visualization for assets, sensors and command generators.
  Earlier it was raising an error if debug visualization was not enabled in the configuration object.
  Now it checks whether debug visualization is implemented and only sets up the callback if it is
  implemented.


0.9.23 (2023-10-27)
~~~~~~~~~~~~~~~~~~~

Fixed
^^^^^

* Fixed a typo in the :class:`AssetBase` and :class:`SensorBase` that effected the class destructor.
  Earlier, a tuple was being created in the constructor instead of the actual object.


0.9.22 (2023-10-26)
~~~~~~~~~~~~~~~~~~~

Added
^^^^^

* Added a :class:`omni.isaac.lab.command_generators.NullCommandGenerator` class for no command environments.
  This is easier to work with than having checks for :obj:`None` in the command generator.

Fixed
^^^^^

* Moved the randomization manager to the :class:`omni.isaac.lab.envs.BaseEnv` class with the default
  settings to reset the scene to the defaults specified in the configurations of assets.
* Moved command generator to the :class:`omni.isaac.lab.envs.RlEnv` class to have all task-specification
  related classes in the same place.


0.9.21 (2023-10-26)
~~~~~~~~~~~~~~~~~~~

Fixed
^^^^^

* Decreased the priority of callbacks in asset and sensor base classes. This may help in preventing
  crashes when warm starting the simulation.
* Fixed no rendering mode when running the environment from the GUI. Earlier the function
  :meth:`SimulationContext.set_render_mode` was erroring out.


0.9.20 (2023-10-25)
~~~~~~~~~~~~~~~~~~~

Fixed
^^^^^

* Changed naming in :class:`omni.isaac.lab.sim.SimulationContext.RenderMode` to use ``NO_GUI_OR_RENDERING``
  and ``NO_RENDERING`` instead of ``HEADLESS`` for clarity.
* Changed :class:`omni.isaac.lab.sim.SimulationContext` to be capable of handling livestreaming and
  offscreen rendering.
* Changed :class:`omni.isaac.lab.app.AppLauncher` envvar ``VIEWPORT_RECORD`` to the more descriptive
  ``OFFSCREEN_RENDER``.


0.9.19 (2023-10-25)
~~~~~~~~~~~~~~~~~~~

Added
^^^^^

* Added Gym observation and action spaces for the :class:`omni.isaac.lab.envs.RLEnv` class.


0.9.18 (2023-10-23)
~~~~~~~~~~~~~~~~~~~

Added
^^^^^

* Created :class:`omni.isaac.lab.sim.converters.asset_converter.AssetConverter` to serve as a base
  class for all asset converters.
* Added :class:`omni.isaac.lab.sim.converters.mesh_converter.MeshConverter` to handle loading and conversion
  of mesh files (OBJ, STL and FBX) into USD format.
* Added script ``convert_mesh.py`` to ``source/tools`` to allow users to convert a mesh to USD via command line arguments.

Changed
^^^^^^^

* Renamed the submodule :mod:`omni.isaac.lab.sim.loaders` to :mod:`omni.isaac.lab.sim.converters` to be more
  general with the functionality of the module.
* Updated ``check_instanceable.py`` script to convert relative paths to absolute paths.


0.9.17 (2023-10-22)
~~~~~~~~~~~~~~~~~~~

Added
^^^^^

* Added setters and getters for term configurations in the :class:`RandomizationManager`, :class:`RewardManager`
  and :class:`TerminationManager` classes. This allows the user to modify the term configurations after the
  manager has been created.
* Added the method :meth:`compute_group` to the :class:`omni.isaac.lab.managers.ObservationManager` class to
  compute the observations for only a given group.
* Added the curriculum term for modifying reward weights after certain environment steps.


0.9.16 (2023-10-22)
~~~~~~~~~~~~~~~~~~~

Added
^^^^^

* Added support for keyword arguments for terms in the :class:`omni.isaac.lab.managers.ManagerBase`.

Fixed
^^^^^

* Fixed resetting of buffers in the :class:`TerminationManager` class. Earlier, the values were being set
  to ``0.0`` instead of ``False``.


0.9.15 (2023-10-22)
~~~~~~~~~~~~~~~~~~~

Added
^^^^^

* Added base yaw heading and body acceleration into :class:`omni.isaac.lab.assets.RigidObjectData` class.
  These quantities are computed inside the :class:`RigidObject` class.

Fixed
^^^^^

* Fixed the :meth:`omni.isaac.lab.assets.RigidObject.set_external_force_and_torque` method to correctly
  deal with the body indices.
* Fixed a bug in the :meth:`omni.isaac.lab.utils.math.wrap_to_pi` method to prevent self-assignment of
  the input tensor.


0.9.14 (2023-10-21)
~~~~~~~~~~~~~~~~~~~

Added
^^^^^

* Added 2-D drift (i.e. along x and y) to the :class:`omni.isaac.lab.sensors.RayCaster` class.
* Added flags to the :class:`omni.isaac.lab.sensors.ContactSensorCfg` to optionally obtain the
  sensor origin and air time information. Since these are not required by default, they are
  disabled by default.

Fixed
^^^^^

* Fixed the handling of contact sensor history buffer in the :class:`omni.isaac.lab.sensors.ContactSensor` class.
  Earlier, the buffer was not being updated correctly.


0.9.13 (2023-10-20)
~~~~~~~~~~~~~~~~~~~

Fixed
^^^^^

* Fixed the issue with double :obj:`Ellipsis` when indexing tensors with multiple dimensions.
  The fix now uses :obj:`slice(None)` instead of :obj:`Ellipsis` to index the tensors.


0.9.12 (2023-10-18)
~~~~~~~~~~~~~~~~~~~

Fixed
^^^^^

* Fixed bugs in actuator model implementation for actuator nets. Earlier the DC motor clipping was not working.
* Fixed bug in applying actuator model in the :class:`omni.isaac.lab.asset.Articulation` class. The new
  implementation caches the outputs from explicit actuator model into the ``joint_pos_*_sim`` buffer to
  avoid feedback loops in the tensor operation.


0.9.11 (2023-10-17)
~~~~~~~~~~~~~~~~~~~

Added
^^^^^

* Added the support for semantic tags into the :class:`omni.isaac.lab.sim.spawner.SpawnerCfg` class. This allows
  the user to specify the semantic tags for a prim when spawning it into the scene. It follows the same format as
  Omniverse Replicator.


0.9.10 (2023-10-16)
~~~~~~~~~~~~~~~~~~~

Added
^^^^^

* Added ``--livestream`` and ``--ros`` CLI args to :class:`omni.isaac.lab.app.AppLauncher` class.
* Added a static function :meth:`omni.isaac.lab.app.AppLauncher.add_app_launcher_args`, which
  appends the arguments needed for :class:`omni.isaac.lab.app.AppLauncher` to the argument parser.

Changed
^^^^^^^

* Within :class:`omni.isaac.lab.app.AppLauncher`, removed ``REMOTE_DEPLOYMENT`` env-var processing
  in the favor of ``HEADLESS`` and ``LIVESTREAM`` env-vars. These have clearer uses and better parity
  with the CLI args.


0.9.9 (2023-10-12)
~~~~~~~~~~~~~~~~~~

Added
^^^^^

* Added the property :attr:`omni.isaac.lab.assets.Articulation.is_fixed_base` to the articulation class to
  check if the base of the articulation is fixed or floating.
* Added the task-space action term corresponding to the differential inverse-kinematics controller.

Fixed
^^^^^

* Simplified the :class:`omni.isaac.lab.controllers.DifferentialIKController` to assume that user provides the
  correct end-effector poses and Jacobians. Earlier it was doing internal frame transformations which made the
  code more complicated and error-prone.


0.9.8 (2023-09-30)
~~~~~~~~~~~~~~~~~~

Fixed
^^^^^

* Fixed the boundedness of class objects that register callbacks into the simulator.
  These include devices, :class:`AssetBase`, :class:`SensorBase` and :class:`CommandGenerator`.
  The fix ensures that object gets deleted when the user deletes the object.


0.9.7 (2023-09-26)
~~~~~~~~~~~~~~~~~~

Fixed
^^^^^

* Modified the :class:`omni.isaac.lab.markers.VisualizationMarkers` to use the
  :class:`omni.isaac.lab.sim.spawner.SpawnerCfg` class instead of their
  own configuration objects. This makes it consistent with the other ways to spawn assets in the scene.

Added
^^^^^

* Added the method :meth:`copy` to configclass to allow copying of configuration objects.


0.9.6 (2023-09-26)
~~~~~~~~~~~~~~~~~~

Fixed
^^^^^

* Changed class-level configuration classes to refer to class types using ``class_type`` attribute instead
  of ``cls`` or ``cls_name``.


0.9.5 (2023-09-25)
~~~~~~~~~~~~~~~~~~

Changed
^^^^^^^

* Added future import of ``annotations`` to have a consistent behavior across Python versions.
* Removed the type-hinting from docstrings to simplify maintenance of the documentation. All type-hints are
  now in the code itself.


0.9.4 (2023-08-29)
~~~~~~~~~~~~~~~~~~

Added
^^^^^

* Added :class:`omni.isaac.lab.scene.InteractiveScene`, as the central scene unit that contains all entities
  that are part of the simulation. These include the terrain, sensors, articulations, rigid objects etc.
  The scene groups the common operations of these entities and allows to access them via their unique names.
* Added :mod:`omni.isaac.lab.envs` module that contains environment definitions that encapsulate the different
  general (scene, action manager, observation manager) and RL-specific (reward and termination manager) managers.
* Added :class:`omni.isaac.lab.managers.SceneEntityCfg` to handle which scene elements are required by the
  manager's terms. This allows the manager to parse useful information from the scene elements, such as the
  joint and body indices, and pass them to the term.
* Added :class:`omni.isaac.lab.sim.SimulationContext.RenderMode` to handle different rendering modes based on
  what the user wants to update (viewport, cameras, or UI elements).

Fixed
^^^^^

* Fixed the :class:`omni.isaac.lab.command_generators.CommandGeneratorBase` to register a debug visualization
  callback similar to how sensors and robots handle visualization.


0.9.3 (2023-08-23)
~~~~~~~~~~~~~~~~~~

Added
^^^^^

* Enabled the `faulthander <https://docs.python.org/3/library/faulthandler.html>`_ to catch segfaults and print
  the stack trace. This is enabled by default in the :class:`omni.isaac.lab.app.AppLauncher` class.

Fixed
^^^^^

* Re-added the :mod:`omni.isaac.lab.utils.kit` to the ``compat`` directory and fixed all the references to it.
* Fixed the deletion of Replicator nodes for the :class:`omni.isaac.lab.sensors.Camera` class. Earlier, the
  Replicator nodes were not being deleted when the camera was deleted. However, this does not prevent the random
  crashes that happen when the camera is deleted.
* Fixed the :meth:`omni.isaac.lab.utils.math.convert_quat` to support both numpy and torch tensors.

Changed
^^^^^^^

* Renamed all the scripts inside the ``test`` directory to follow the convention:

  * ``test_<module_name>.py``: Tests for the module ``<module_name>`` using unittest.
  * ``check_<module_name>``: Check for the module ``<module_name>`` using python main function.


0.9.2 (2023-08-22)
~~~~~~~~~~~~~~~~~~

Added
^^^^^

* Added the ability to color meshes in the :class:`omni.isaac.lab.terrain.TerrainGenerator` class. Currently,
  it only supports coloring the mesh randomly (``"random"``), based on the terrain height (``"height"``), and
  no coloring (``"none"``).

Fixed
^^^^^

* Modified the :class:`omni.isaac.lab.terrain.TerrainImporter` class to configure visual and physics materials
  based on the configuration object.


0.9.1 (2023-08-18)
~~~~~~~~~~~~~~~~~~

Added
^^^^^

* Introduced three different rotation conventions in the :class:`omni.isaac.lab.sensors.Camera` class. These
  conventions are:

  * ``opengl``: the camera is looking down the -Z axis with the +Y axis pointing up
  * ``ros``: the camera is looking down the +Z axis with the +Y axis pointing down
  * ``world``: the camera is looking along the +X axis with the -Z axis pointing down

  These can be used to declare the camera offset in :class:`omni.isaac.lab.sensors.CameraCfg.OffsetCfg` class
  and in :meth:`omni.isaac.lab.sensors.Camera.set_world_pose` method. Additionally, all conventions are
  saved to :class:`omni.isaac.lab.sensors.CameraData` class for easy access.

Changed
^^^^^^^

* Adapted all the sensor classes to follow a structure similar to the :class:`omni.isaac.lab.assets.AssetBase`.
  Hence, the spawning and initialization of sensors manually by the users is avoided.
* Removed the :meth:`debug_vis` function since that this functionality is handled by a render callback automatically
  (based on the passed configuration for the :class:`omni.isaac.lab.sensors.SensorBaseCfg.debug_vis` flag).


0.9.0 (2023-08-18)
~~~~~~~~~~~~~~~~~~

Added
^^^^^

* Introduces a new set of asset interfaces. These interfaces simplify the spawning of assets into the scene
  and initializing the physics handle by putting that inside post-startup physics callbacks. With this, users
  no longer need to worry about the :meth:`spawn` and :meth:`initialize` calls.
* Added utility methods to :mod:`omni.isaac.lab.utils.string` module that resolve regex expressions based
  on passed list of target keys.

Changed
^^^^^^^

* Renamed all references of joints in an articulation from "dof" to "joint". This makes it consistent with the
  terminology used in robotics.

Deprecated
^^^^^^^^^^

* Removed the previous modules for objects and robots. Instead the :class:`Articulation` and :class:`RigidObject`
  should be used.


0.8.12 (2023-08-18)
~~~~~~~~~~~~~~~~~~~

Added
^^^^^

* Added other properties provided by ``PhysicsScene`` to the :class:`omni.isaac.lab.sim.SimulationContext`
  class to allow setting CCD, solver iterations, etc.
* Added commonly used functions to the :class:`SimulationContext` class itself to avoid having additional
  imports from Isaac Sim when doing simple tasks such as setting camera view or retrieving the simulation settings.

Fixed
^^^^^

* Switched the notations of default buffer values in :class:`omni.isaac.lab.sim.PhysxCfg` from multiplication
  to scientific notation to avoid confusion with the values.


0.8.11 (2023-08-18)
~~~~~~~~~~~~~~~~~~~

Added
^^^^^

* Adds utility functions and configuration objects in the :mod:`omni.isaac.lab.sim.spawners`
  to create the following prims in the scene:

  * :mod:`omni.isaac.lab.sim.spawners.from_file`: Create a prim from a USD/URDF file.
  * :mod:`omni.isaac.lab.sim.spawners.shapes`: Create USDGeom prims for shapes (box, sphere, cylinder, capsule, etc.).
  * :mod:`omni.isaac.lab.sim.spawners.materials`: Create a visual or physics material prim.
  * :mod:`omni.isaac.lab.sim.spawners.lights`: Create a USDLux prim for different types of lights.
  * :mod:`omni.isaac.lab.sim.spawners.sensors`: Create a USD prim for supported sensors.

Changed
^^^^^^^

* Modified the :class:`SimulationContext` class to take the default physics material using the material spawn
  configuration object.


0.8.10 (2023-08-17)
~~~~~~~~~~~~~~~~~~~

Added
^^^^^

* Added methods for defining different physics-based schemas in the :mod:`omni.isaac.lab.sim.schemas` module.
  These methods allow creating the schema if it doesn't exist at the specified prim path and modify
  its properties based on the configuration object.


0.8.9 (2023-08-09)
~~~~~~~~~~~~~~~~~~

Changed
^^^^^^^

* Moved the :class:`omni.isaac.lab.asset_loader.UrdfLoader` class to the :mod:`omni.isaac.lab.sim.loaders`
  module to make it more accessible to the user.


0.8.8 (2023-08-09)
~~~~~~~~~~~~~~~~~~

Added
^^^^^

* Added configuration classes and functions for setting different physics-based schemas in the
  :mod:`omni.isaac.lab.sim.schemas` module. These allow modifying properties of the physics solver
  on the asset using configuration objects.


0.8.7 (2023-08-03)
~~~~~~~~~~~~~~~~~~

Fixed
^^^^^

* Added support for `__post_init__ <https://docs.python.org/3/library/dataclasses.html#post-init-processing>`_ in
  the :class:`omni.isaac.lab.utils.configclass` decorator.


0.8.6 (2023-08-03)
~~~~~~~~~~~~~~~~~~

Added
^^^^^

* Added support for callable classes in the :class:`omni.isaac.lab.managers.ManagerBase`.


0.8.5 (2023-08-03)
~~~~~~~~~~~~~~~~~~

Fixed
^^^^^

* Fixed the :class:`omni.isaac.lab.markers.Visualizationmarkers` class so that the markers are not visible in camera rendering mode.

Changed
^^^^^^^

* Simplified the creation of the point instancer in the :class:`omni.isaac.lab.markers.Visualizationmarkers` class. It now creates a new
  prim at the next available prim path if a prim already exists at the given path.


0.8.4 (2023-08-02)
~~~~~~~~~~~~~~~~~~

Added
^^^^^

* Added the :class:`omni.isaac.lab.sim.SimulationContext` class to the :mod:`omni.isaac.lab.sim` module.
  This class inherits from the :class:`omni.isaac.core.simulation_context.SimulationContext` class and adds
  the ability to create a simulation context from a configuration object.


0.8.3 (2023-08-02)
~~~~~~~~~~~~~~~~~~

Changed
^^^^^^^

* Moved the :class:`ActuatorBase` class to the :mod:`omni.isaac.lab.actuators.actuator_base` module.
* Renamed the :mod:`omni.isaac.lab.actuators.actuator` module to :mod:`omni.isaac.lab.actuators.actuator_pd`
  to make it more explicit that it contains the PD actuator models.


0.8.2 (2023-08-02)
~~~~~~~~~~~~~~~~~~

Changed
^^^^^^^

* Cleaned up the :class:`omni.isaac.lab.terrain.TerrainImporter` class to take all the parameters from the configuration
  object. This makes it consistent with the other classes in the package.
* Moved the configuration classes for terrain generator and terrain importer into separate files to resolve circular
  dependency issues.


0.8.1 (2023-08-02)
~~~~~~~~~~~~~~~~~~

Fixed
^^^^^

* Added a hack into :class:`omni.isaac.lab.app.AppLauncher` class to remove Isaac Lab packages from the path before launching
  the simulation application. This prevents the warning messages that appears when the user launches the ``SimulationApp``.

Added
^^^^^

* Enabled necessary viewport extensions in the :class:`omni.isaac.lab.app.AppLauncher` class itself if ``VIEWPORT_ENABLED``
  flag is true.


0.8.0 (2023-07-26)
~~~~~~~~~~~~~~~~~~

Added
^^^^^

* Added the :class:`ActionManager` class to the :mod:`omni.isaac.lab.managers` module to handle actions in the
  environment through action terms.
* Added contact force history to the :class:`omni.isaac.lab.sensors.ContactSensor` class. The history is stored
  in the ``net_forces_w_history`` attribute of the sensor data.

Changed
^^^^^^^

* Implemented lazy update of buffers in the :class:`omni.isaac.lab.sensors.SensorBase` class. This allows the user
  to update the sensor data only when required, i.e. when the data is requested by the user. This helps avoid double
  computation of sensor data when a reset is called in the environment.

Deprecated
^^^^^^^^^^

* Removed the support for different backends in the sensor class. We only use Pytorch as the backend now.
* Removed the concept of actuator groups. They are now handled by the :class:`omni.isaac.lab.managers.ActionManager`
  class. The actuator models are now directly handled by the robot class itself.


0.7.4 (2023-07-26)
~~~~~~~~~~~~~~~~~~

Changed
^^^^^^^

* Changed the behavior of the :class:`omni.isaac.lab.terrains.TerrainImporter` class. It now expects the terrain
  type to be specified in the configuration object. This allows the user to specify everything in the configuration
  object and not have to do an explicit call to import a terrain.

Fixed
^^^^^

* Fixed setting of quaternion orientations inside the :class:`omni.isaac.lab.markers.Visualizationmarkers` class.
  Earlier, the orientation was being set into the point instancer in the wrong order (``wxyz`` instead of ``xyzw``).


0.7.3 (2023-07-25)
~~~~~~~~~~~~~~~~~~

Fixed
^^^^^

* Fixed the issue with multiple inheritance in the :class:`omni.isaac.lab.utils.configclass` decorator.
  Earlier, if the inheritance tree was more than one level deep and the lowest level configuration class was
  not updating its values from the middle level classes.


0.7.2 (2023-07-24)
~~~~~~~~~~~~~~~~~~

Added
^^^^^

* Added the method :meth:`replace` to the :class:`omni.isaac.lab.utils.configclass` decorator to allow
  creating a new configuration object with values replaced from keyword arguments. This function internally
  calls the `dataclasses.replace <https://docs.python.org/3/library/dataclasses.html#dataclasses.replace>`_.

Fixed
^^^^^

* Fixed the handling of class types as member values in the :meth:`omni.isaac.lab.utils.configclass`. Earlier it was
  throwing an error since class types were skipped in the if-else block.


0.7.1 (2023-07-22)
~~~~~~~~~~~~~~~~~~

Added
^^^^^

* Added the :class:`TerminationManager`, :class:`CurriculumManager`, and :class:`RandomizationManager` classes
  to the :mod:`omni.isaac.lab.managers` module to handle termination, curriculum, and randomization respectively.


0.7.0 (2023-07-22)
~~~~~~~~~~~~~~~~~~

Added
^^^^^

* Created a new :mod:`omni.isaac.lab.managers` module for all the managers related to the environment / scene.
  This includes the :class:`omni.isaac.lab.managers.ObservationManager` and :class:`omni.isaac.lab.managers.RewardManager`
  classes that were previously in the :mod:`omni.isaac.lab.utils.mdp` module.
* Added the :class:`omni.isaac.lab.managers.ManagerBase` class to handle the creation of managers.
* Added configuration classes for :class:`ObservationTermCfg` and :class:`RewardTermCfg` to allow easy creation of
  observation and reward terms.

Changed
^^^^^^^

* Changed the behavior of :class:`ObservationManager` and :class:`RewardManager` classes to accept the key ``func``
  in each configuration term to be a callable. This removes the need to inherit from the base class
  and allows more reusability of the functions across different environments.
* Moved the old managers to the :mod:`omni.isaac.lab.compat.utils.mdp` module.
* Modified the necessary scripts to use the :mod:`omni.isaac.lab.compat.utils.mdp` module.


0.6.2 (2023-07-21)
~~~~~~~~~~~~~~~~~~

Added
^^^^^

* Added the :mod:`omni.isaac.lab.command_generators` to generate different commands based on the desired task.
  It allows the user to generate commands for different tasks in the same environment without having to write
  custom code for each task.


0.6.1 (2023-07-16)
~~~~~~~~~~~~~~~~~~

Fixed
^^^^^

* Fixed the :meth:`omni.isaac.lab.utils.math.quat_apply_yaw` to compute the yaw quaternion correctly.

Added
^^^^^

* Added functions to convert string and callable objects in :mod:`omni.isaac.lab.utils.string`.


0.6.0 (2023-07-16)
~~~~~~~~~~~~~~~~~~

Added
^^^^^

* Added the argument :attr:`sort_keys` to the :meth:`omni.isaac.lab.utils.io.yaml.dump_yaml` method to allow
  enabling/disabling of sorting of keys in the output yaml file.

Fixed
^^^^^

* Fixed the ordering of terms in :mod:`omni.isaac.lab.utils.configclass` to be consistent in the order in which
  they are defined. Previously, the ordering was done alphabetically which made it inconsistent with the order in which
  the parameters were defined.

Changed
^^^^^^^

* Changed the default value of the argument :attr:`sort_keys` in the :meth:`omni.isaac.lab.utils.io.yaml.dump_yaml`
  method to ``False``.
* Moved the old config classes in :mod:`omni.isaac.lab.utils.configclass` to
  :mod:`omni.isaac.lab.compat.utils.configclass` so that users can still run their old code where alphabetical
  ordering was used.


0.5.0 (2023-07-04)
~~~~~~~~~~~~~~~~~~

Added
^^^^^

* Added a generalized :class:`omni.isaac.lab.sensors.SensorBase` class that leverages the ideas of views to
  handle multiple sensors in a single class.
* Added the classes :class:`omni.isaac.lab.sensors.RayCaster`, :class:`omni.isaac.lab.sensors.ContactSensor`,
  and :class:`omni.isaac.lab.sensors.Camera` that output a batched tensor of sensor data.

Changed
^^^^^^^

* Renamed the parameter ``sensor_tick`` to ``update_freq`` to make it more intuitive.
* Moved the old sensors in :mod:`omni.isaac.lab.sensors` to :mod:`omni.isaac.lab.compat.sensors`.
* Modified the standalone scripts to use the :mod:`omni.isaac.lab.compat.sensors` module.


0.4.4 (2023-07-05)
~~~~~~~~~~~~~~~~~~

Fixed
^^^^^

* Fixed the :meth:`omni.isaac.lab.terrains.trimesh.utils.make_plane` method to handle the case when the
  plane origin does not need to be centered.
* Added the :attr:`omni.isaac.lab.terrains.TerrainGeneratorCfg.seed` to make generation of terrains reproducible.
  The default value is ``None`` which means that the seed is not set.

Changed
^^^^^^^

* Changed the saving of ``origins`` in :class:`omni.isaac.lab.terrains.TerrainGenerator` class to be in CSV format
  instead of NPY format.


0.4.3 (2023-06-28)
~~~~~~~~~~~~~~~~~~

Added
^^^^^

* Added the :class:`omni.isaac.lab.markers.PointInstancerMarker` class that wraps around
  `UsdGeom.PointInstancer <https://graphics.pixar.com/usd/dev/api/class_usd_geom_point_instancer.html>`_
  to directly work with torch and numpy arrays.

Changed
^^^^^^^

* Moved the old markers in :mod:`omni.isaac.lab.markers` to :mod:`omni.isaac.lab.compat.markers`.
* Modified the standalone scripts to use the :mod:`omni.isaac.lab.compat.markers` module.


0.4.2 (2023-06-28)
~~~~~~~~~~~~~~~~~~

Added
^^^^^

* Added the sub-module :mod:`omni.isaac.lab.terrains` to allow procedural generation of terrains and supporting
  importing of terrains from different sources (meshes, usd files or default ground plane).


0.4.1 (2023-06-27)
~~~~~~~~~~~~~~~~~~

* Added the :class:`omni.isaac.lab.app.AppLauncher` class to allow controlled instantiation of
  the `SimulationApp <https://docs.omniverse.nvidia.com/py/isaacsim/source/extensions/omni.isaac.kit/docs/index.html>`_
  and extension loading for remote deployment and ROS bridges.

Changed
^^^^^^^

* Modified all standalone scripts to use the :class:`omni.isaac.lab.app.AppLauncher` class.


0.4.0 (2023-05-27)
~~~~~~~~~~~~~~~~~~

Added
^^^^^

* Added a helper class :class:`omni.isaac.lab.asset_loader.UrdfLoader` that converts a URDF file to instanceable USD
  file based on the input configuration object.


0.3.2 (2023-04-27)
~~~~~~~~~~~~~~~~~~

Fixed
^^^^^

* Added safe-printing of functions while using the :meth:`omni.isaac.lab.utils.dict.print_dict` function.


0.3.1 (2023-04-23)
~~~~~~~~~~~~~~~~~~

Added
^^^^^

* Added a modified version of ``lula_franka_gen.urdf`` which includes an end-effector frame.
* Added a standalone script ``play_rmpflow.py`` to show RMPFlow controller.

Fixed
^^^^^

* Fixed the splitting of commands in the :meth:`ActuatorGroup.compute` method. Earlier it was reshaping the
  commands to the shape ``(num_actuators, num_commands)`` which was causing the commands to be split incorrectly.
* Fixed the processing of actuator command in the :meth:`RobotBase._process_actuators_cfg` to deal with multiple
  command types when using "implicit" actuator group.

0.3.0 (2023-04-20)
~~~~~~~~~~~~~~~~~~

Fixed
^^^^^

* Added the destructor to the keyboard devices to unsubscribe from carb.

Added
^^^^^

* Added the :class:`Se2Gamepad` and :class:`Se3Gamepad` for gamepad teleoperation support.


0.2.8 (2023-04-10)
~~~~~~~~~~~~~~~~~~

Fixed
^^^^^

* Fixed bugs in :meth:`axis_angle_from_quat` in the ``omni.isaac.lab.utils.math`` to handle quaternion with negative w component.
* Fixed bugs in :meth:`subtract_frame_transforms` in the ``omni.isaac.lab.utils.math`` by adding the missing final rotation.


0.2.7 (2023-04-07)
~~~~~~~~~~~~~~~~~~

Fixed
^^^^^

* Fixed repetition in applying mimic multiplier for "p_abs" in the :class:`GripperActuatorGroup` class.
* Fixed bugs in :meth:`reset_buffers` in the :class:`RobotBase` and :class:`LeggedRobot` classes.

0.2.6 (2023-03-16)
~~~~~~~~~~~~~~~~~~

Added
^^^^^

* Added the :class:`CollisionPropertiesCfg` to rigid/articulated object and robot base classes.
* Added the :class:`PhysicsMaterialCfg` to the :class:`SingleArm` class for tool sites.

Changed
^^^^^^^

* Changed the default control mode of the :obj:`PANDA_HAND_MIMIC_GROUP_CFG` to be from ``"v_abs"`` to ``"p_abs"``.
  Using velocity control for the mimic group can cause the hand to move in a jerky manner.


0.2.5 (2023-03-08)
~~~~~~~~~~~~~~~~~~

Fixed
^^^^^

* Fixed the indices used for the Jacobian and dynamics quantities in the :class:`MobileManipulator` class.


0.2.4 (2023-03-04)
~~~~~~~~~~~~~~~~~~

Added
^^^^^

* Added :meth:`apply_nested_physics_material` to the ``omni.isaac.lab.utils.kit``.
* Added the :meth:`sample_cylinder` to sample points from a cylinder's surface.
* Added documentation about the issue in using instanceable asset as markers.

Fixed
^^^^^

* Simplified the physics material application in the rigid object and legged robot classes.

Removed
^^^^^^^

* Removed the ``geom_prim_rel_path`` argument in the :class:`RigidObjectCfg.MetaInfoCfg` class.


0.2.3 (2023-02-24)
~~~~~~~~~~~~~~~~~~

Fixed
^^^^^

* Fixed the end-effector body index used for getting the Jacobian in the :class:`SingleArm` and :class:`MobileManipulator` classes.


0.2.2 (2023-01-27)
~~~~~~~~~~~~~~~~~~

Fixed
^^^^^

* Fixed the :meth:`set_world_pose_ros` and :meth:`set_world_pose_from_view` in the :class:`Camera` class.

Deprecated
^^^^^^^^^^

* Removed the :meth:`set_world_pose_from_ypr` method from the :class:`Camera` class.


0.2.1 (2023-01-26)
~~~~~~~~~~~~~~~~~~

Fixed
^^^^^

* Fixed the :class:`Camera` class to support different fisheye projection types.


0.2.0 (2023-01-25)
~~~~~~~~~~~~~~~~~~

Added
^^^^^

* Added support for warp backend in camera utilities.
* Extended the ``play_camera.py`` with ``--gpu`` flag to use GPU replicator backend.

0.1.1 (2023-01-24)
~~~~~~~~~~~~~~~~~~

Fixed
^^^^^

* Fixed setting of physics material on the ground plane when using :meth:`omni.isaac.lab.utils.kit.create_ground_plane` function.


0.1.0 (2023-01-17)
~~~~~~~~~~~~~~~~~~

Added
^^^^^

* Initial release of the extension with experimental API.
* Available robot configurations:

  * **Quadrupeds:** Unitree A1, ANYmal B, ANYmal C
  * **Single-arm manipulators:** Franka Emika arm, UR5
  * **Mobile manipulators:** Clearpath Ridgeback with Franka Emika arm or UR5<|MERGE_RESOLUTION|>--- conflicted
+++ resolved
@@ -1,19 +1,27 @@
 Changelog
 ---------
 
-<<<<<<< HEAD
-0.17.12 (2024-06-11)
-=======
+0.17.14 (2024-06-13)
+~~~~~~~~~~~~~~~~~~~~
+
+Fixed
+^^^^^
+
+* Fixed the rendering logic to render at the specified interval. Earlier, the substep parameter had no effect.
+
+Changed
+^^^^^^^
+
+* Renamed :attr:`omni.isaac.lab.sim.SimulationCfg.substeps` to :attr:`omni.isaac.lab.sim.SimulationCfg.render_interval`.
+  The render logic is now integrated in :meth:`omni.isaac.lab.sim.SimulationContext.step`.
+
+
 0.17.13 (2024-06-13)
->>>>>>> 478e914f
-~~~~~~~~~~~~~~~~~~~~
-
-Fixed
-^^^^^
-
-<<<<<<< HEAD
-* Fixed the rendering logic to render at the specified interval. Earlier, the substep parameter had no effect.
-=======
+~~~~~~~~~~~~~~~~~~~~
+
+Fixed
+^^^^^
+
 * Fixed the orientation reset logic in :func:`omni.isaac.lab.envs.mdp.events.reset_root_state_uniform` to make it relative to the default orientation.
   Earlier, the position was sampled relative to the default and the orientation not.
 
@@ -25,19 +33,13 @@
 ^^^^^
 
 * Added the class :class:`omni.isaac.lab.utils.buffers.TimestampedBuffer` to store timestamped data.
->>>>>>> 478e914f
-
-Changed
-^^^^^^^
-
-<<<<<<< HEAD
-* Renamed :attr:`omni.isaac.lab.sim.SimulationCfg.substeps` to :attr:`omni.isaac.lab.sim.SimulationCfg.render_interval`.
-  The render logic is now integrated in :meth:`omni.isaac.lab.sim.SimulationContext.step`.
-=======
+
+Changed
+^^^^^^^
+
 * Added time-stamped buffers in the classes :class:`omni.isaac.lab.assets.RigidObjectData` and :class:`omni.isaac.lab.assets.ArticulationData`
   to update some values lazily and avoid unnecessary computations between physics updates. Before, all the data was always
   updated at every step, even if it was not used by the task.
->>>>>>> 478e914f
 
 
 0.17.11 (2024-05-30)
