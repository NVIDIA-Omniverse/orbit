--- conflicted
+++ resolved
@@ -1,24 +1,17 @@
 Changelog
 ---------
 
-<<<<<<< HEAD
-0.17.14 (2024-07-21)
-~~~~~~~~~~~~~~~~~~~~
-=======
 0.18.1 (2024-06-25)
 ~~~~~~~~~~~~~~~~~~~
->>>>>>> 3ef7e678
-
-Changed
-^^^^^^^
-
-* Ensured that a parity between class and its configuration class is explicitly visible in the :class:`omni.isaac.lab.envs`
-  module. This makes it easier to follow where definitions are located and how they are related. This should not be
-  a breaking change as the classes are still accessible through the same module.
-
-
-<<<<<<< HEAD
-=======
+
+Changed
+^^^^^^^
+
+* Ensured that a parity between class and its configuration class is explicitly visible in the
+  :mod:`omni.isaac.lab.envs` module. This makes it easier to follow where definitions are located and how
+  they are related. This should not be a breaking change as the classes are still accessible through the same module.
+
+
 0.18.0 (2024-06-13)
 ~~~~~~~~~~~~~~~~~~~
 
@@ -35,7 +28,6 @@
   The render logic is now integrated in the decimation loop of the environment.
 
 
->>>>>>> 3ef7e678
 0.17.13 (2024-06-13)
 ~~~~~~~~~~~~~~~~~~~~
 
