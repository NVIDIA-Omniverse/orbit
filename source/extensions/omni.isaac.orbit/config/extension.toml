[package]

# Note: Semantic Versioning is used: https://semver.org/
<<<<<<< HEAD
version = "0.10.2"
=======
version = "0.10.5"
>>>>>>> 4213a418

# Description
title = "ORBIT framework for Robot Learning"
description="Extension providing main framework interfaces and abstractions for robot learning."
readme  = "docs/README.md"
repository = "https://github.com/NVIDIA-Omniverse/Orbit"
category = "robotics"
keywords = ["kit", "robotics", "learning", "ai"]

[dependencies]
"omni.isaac.core" = {}
"omni.replicator.core" = {}

[[python.module]]
name = "omni.isaac.orbit"<|MERGE_RESOLUTION|>--- conflicted
+++ resolved
@@ -1,11 +1,7 @@
 [package]
 
 # Note: Semantic Versioning is used: https://semver.org/
-<<<<<<< HEAD
-version = "0.10.2"
-=======
-version = "0.10.5"
->>>>>>> 4213a418
+version = "0.10.6"
 
 # Description
 title = "ORBIT framework for Robot Learning"
