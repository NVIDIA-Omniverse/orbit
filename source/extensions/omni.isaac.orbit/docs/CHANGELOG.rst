Changelog
---------

<<<<<<< HEAD
=======
0.15.3 (2024-03-21)
~~~~~~~~~~~~~~~~~~~

Added
^^^^^

* Added unit test to check that :class:`omni.isaac.orbit.scene.InteractiveScene` entity data is not shared between separate instances.

Fixed
^^^^^
* Moved class variables in :class:`omni.isaac.orbit.scene.InteractiveScene` to correctly  be assigned as
  instance variables.
* Removed custom ``__del__`` magic method from :class:`omni.isaac.orbit.scene.InteractiveScene`.


>>>>>>> 39ce5ac4
0.15.2 (2024-03-21)
~~~~~~~~~~~~~~~~~~~

Fixed
^^^^^

<<<<<<< HEAD
* Fixed the NonHolonomicActionCfg variable naming from joint_vel to _joint_vel_command to match the initialized variable in the init() function.
=======
* Added resolving of relative paths for the main asset USD file when using the
  :class:`omni.isaac.orbit.sim.converters.UrdfConverter` class. This is to ensure that the material paths are
  resolved correctly when the main asset file is moved to a different location.

>>>>>>> 39ce5ac4

0.15.1 (2024-03-19)
~~~~~~~~~~~~~~~~~~~

Fixed
^^^^^

* Fixed the imitation learning workflow example script, updating Orbit and Robomimic API calls.
* Removed the resetting of :attr:`_term_dones` in the :meth:`omni.isaac.orbit.managers.TerminationManager.reset`.
  Previously, the environment cleared out all the terms. However, it impaired reading the specific term's values externally.


0.15.0 (2024-03-17)
~~~~~~~~~~~~~~~~~~~

Deprecated
^^^^^^^^^^

* Renamed :class:`omni.isaac.orbit.managers.RandomizationManager` to :class:`omni.isaac.orbit.managers.EventManager`
  class for clarification as the manager takes care of events such as reset in addition to pure randomizations.
* Renamed :class:`omni.isaac.orbit.managers.RandomizationTermCfg` to :class:`omni.isaac.orbit.managers.EventTermCfg`
  for consistency with the class name change.


0.14.1 (2024-03-16)
~~~~~~~~~~~~~~~~~~~

Added
^^^^^

* Added simulation schemas for joint drive and fixed tendons. These can be configured for assets imported
  from file formats.
* Added logging of tendon properties to the articulation class (if they are present in the USD prim).


0.14.0 (2024-03-15)
~~~~~~~~~~~~~~~~~~~

Fixed
^^^^^

* Fixed the ordering of body names used in the :class:`omni.isaac.orbit.assets.Articulation` class. Earlier,
  the body names were not following the same ordering as the bodies in the articulation. This led
  to issues when using the body names to access data related to the links from the articulation view
  (such as Jacobians, mass matrices, etc.).

Removed
^^^^^^^

* Removed the attribute :attr:`body_physx_view` from the :class:`omni.isaac.orbit.assets.RigidObject`
  and :class:`omni.isaac.orbit.assets.Articulation` classes. These were causing confusions when used
  with articulation view since the body names were not following the same ordering.


0.13.1 (2024-03-14)
~~~~~~~~~~~~~~~~~~~

Removed
^^^^^^^

* Removed the :mod:`omni.isaac.orbit.compat` module. This module was used to provide compatibility
  with older versions of Isaac Sim. It is no longer needed since we have most of the functionality
  absorbed into the main classes.


0.13.0 (2024-03-12)
~~~~~~~~~~~~~~~~~~~

Added
^^^^^

* Added support for the following data types inside the :class:`omni.isaac.orbit.sensors.Camera` class:
  ``instance_segmentation_fast`` and ``instance_id_segmentation_fast``. These are are GPU-supported annotations
  and are faster than the regular annotations.

Fixed
^^^^^

* Fixed handling of semantic filtering inside the :class:`omni.isaac.orbit.sensors.Camera` class. Earlier,
  the annotator was given ``semanticTypes`` as an argument. However, with Isaac Sim 2023.1, the annotator
  does not accept this argument. Instead the mapping needs to be set to the synthetic data interface directly.
* Fixed the return shape of colored images for segmentation data types inside the
  :class:`omni.isaac.orbit.sensors.Camera` class. Earlier, the images were always returned as ``int32``. Now,
  they are casted to ``uint8`` 4-channel array before returning if colorization is enabled for the annotation type.

Removed
^^^^^^^

* Dropped support for ``instance_segmentation`` and ``instance_id_segmentation`` annotations in the
  :class:`omni.isaac.orbit.sensors.Camera` class. Their "fast" counterparts should be used instead.
* Renamed the argument :attr:`omni.isaac.orbit.sensors.CameraCfg.semantic_types` to
  :attr:`omni.isaac.orbit.sensors.CameraCfg.semantic_filter`. This is more aligned with Replicator's terminology
  for semantic filter predicates.
* Replaced the argument :attr:`omni.isaac.orbit.sensors.CameraCfg.colorize` with separate colorized
  arguments for each annotation type (:attr:`~omni.isaac.orbit.sensors.CameraCfg.colorize_instance_segmentation`,
  :attr:`~omni.isaac.orbit.sensors.CameraCfg.colorize_instance_id_segmentation`, and
  :attr:`~omni.isaac.orbit.sensors.CameraCfg.colorize_semantic_segmentation`).


0.12.4 (2024-03-11)
~~~~~~~~~~~~~~~~~~~

Fixed
^^^^^


* Adapted randomization terms to deal with ``slice`` for the body indices. Earlier, the terms were not
  able to handle the slice object and were throwing an error.
* Added ``slice`` type-hinting to all body and joint related methods in the rigid body and articulation
  classes. This is to make it clear that the methods can handle both list of indices and slices.


0.12.3 (2024-03-11)
~~~~~~~~~~~~~~~~~~~

Fixed
^^^^^

* Added signal handler to the :class:`omni.isaac.orbit.app.AppLauncher` class to catch the ``SIGINT`` signal
  and close the application gracefully. This is to prevent the application from crashing when the user
  presses ``Ctrl+C`` to close the application.


0.12.2 (2024-03-10)
~~~~~~~~~~~~~~~~~~~

Added
^^^^^

* Added observation terms for states of a rigid object in world frame.
* Added randomization terms to set root state with randomized orientation and joint state within user-specified limits.
* Added reward term for penalizing specific termination terms.

Fixed
^^^^^

* Improved sampling of states inside randomization terms. Earlier, the code did multiple torch calls
  for sampling different components of the vector. Now, it uses a single call to sample the entire vector.


0.12.1 (2024-03-09)
~~~~~~~~~~~~~~~~~~~

Added
^^^^^

* Added an option to the last actions observation term to get a specific term by name from the action manager.
  If None, the behavior remains the same as before (the entire action is returned).


0.12.0 (2024-03-08)
~~~~~~~~~~~~~~~~~~~

Added
^^^^^

* Added functionality to sample flat patches on a generated terrain. This can be configured using
  :attr:`omni.isaac.orbit.terrains.SubTerrainBaseCfg.flat_patch_sampling` attribute.
* Added a randomization function for setting terrain-aware root state. Through this, an asset can be
  reset to a randomly sampled flat patches.

Fixed
^^^^^

* Separated normal and terrain-base position commands. The terrain based commands rely on the
  terrain to sample flat patches for setting the target position.
* Fixed command resample termination function.

Changed
^^^^^^^

* Added the attribute :attr:`omni.isaac.orbit.envs.mdp.commands.UniformVelocityCommandCfg.heading_control_stiffness`
  to control the stiffness of the heading control term in the velocity command term. Earlier, this was
  hard-coded to 0.5 inside the term.

Removed
^^^^^^^

* Removed the function :meth:`sample_new_targets` in the terrain importer. Instead the attribute
  :attr:`omni.isaac.orbit.terrains.TerrainImporter.flat_patches` should be used to sample new targets.


0.11.3 (2024-03-04)
~~~~~~~~~~~~~~~~~~~

Fixed
^^^^^

* Corrects the functions :func:`omni.isaac.orbit.utils.math.axis_angle_from_quat` and :func:`omni.isaac.orbit.utils.math.quat_error_magnitude`
  to accept tensors of the form (..., 4) instead of (N, 4). This brings us in line with our documentation and also upgrades one of our functions
  to handle higher dimensions.


0.11.2 (2024-03-04)
~~~~~~~~~~~~~~~~~~~

Added
^^^^^

* Added checks for default joint position and joint velocity in the articulation class. This is to prevent
  users from configuring values for these quantities that might be outside the valid range from the simulation.


0.11.1 (2024-02-29)
~~~~~~~~~~~~~~~~~~~

Added
^^^^^

* Replaced the default values for ``joint_ids`` and ``body_ids`` from ``None`` to ``slice(None)``
  in the :class:`omni.isaac.orbit.managers.SceneEntityCfg`.
* Adapted rewards and observations terms so that the users can query a subset of joints and bodies.


0.11.0 (2024-02-27)
~~~~~~~~~~~~~~~~~~~

Removed
^^^^^^^

* Dropped support for Isaac Sim<=2022.2. As part of this, removed the components of :class:`omni.isaac.orbit.app.AppLauncher`
  which handled ROS extension loading. We no longer need them in Isaac Sim>=2023.1 to control the load order to avoid crashes.
* Upgraded Dockerfile to use ISAACSIM_VERSION=2023.1.1 by default.


0.10.28 (2024-02-29)
~~~~~~~~~~~~~~~~~~~~

Added
^^^^^

* Implemented relative and moving average joint position action terms. These allow the user to specify
  the target joint positions as relative to the current joint positions or as a moving average of the
  joint positions over a window of time.


0.10.27 (2024-02-28)
~~~~~~~~~~~~~~~~~~~~

Added
^^^^^

* Added UI feature to start and stop animation recording in the stage when running an environment.
  To enable this feature, please pass the argument ``--disable_fabric`` to the environment script to allow
  USD read/write operations. Be aware that this will slow down the simulation.


0.10.26 (2024-02-26)
~~~~~~~~~~~~~~~~~~~~

Added
^^^^^

* Added a viewport camera controller class to the :class:`omni.isaac.orbit.envs.BaseEnv`. This is useful
  for applications where the user wants to render the viewport from different perspectives even when the
  simulation is running in headless mode.


0.10.25 (2024-02-26)
~~~~~~~~~~~~~~~~~~~~

Fixed
^^^^^

* Ensures that all path arguments in :mod:`omni.isaac.orbit.sim.utils` are cast to ``str``. Previously,
  we had handled path types as strings without casting.


0.10.24 (2024-02-26)
~~~~~~~~~~~~~~~~~~~~

Added
^^^^^

* Added tracking of contact time in the :class:`omni.isaac.orbit.sensors.ContactSensor` class. Previously,
  only the air time was being tracked.
* Added contact force threshold, :attr:`omni.isaac.orbit.sensors.ContactSensorCfg.force_threshold`, to detect
  when the contact sensor is in contact. Previously, this was set to hard-coded 1.0 in the sensor class.


0.10.23 (2024-02-21)
~~~~~~~~~~~~~~~~~~~~

Fixed
^^^^^

* Fixes the order of size arguments in :meth:`omni.isaac.orbit.terrains.height_field.random_uniform_terrain`. Previously, the function would crash if the size along x and y were not the same.


0.10.22 (2024-02-14)
~~~~~~~~~~~~~~~~~~~~

Fixed
^^^^^

* Fixed "divide by zero" bug in :class:`~omni.isaac.orbit.sim.SimulationContext` when setting gravity vector.
  Now, it is correctly disabled when the gravity vector is set to zero.


0.10.21 (2024-02-12)
~~~~~~~~~~~~~~~~~~~~

Fixed
^^^^^

* Fixed the printing of articulation joint information when the articulation has only one joint.
  Earlier, the function was performing a squeeze operation on the tensor, which caused an error when
  trying to index the tensor of shape (1,).


0.10.20 (2024-02-12)
~~~~~~~~~~~~~~~~~~~~

Added
^^^^^

* Adds :attr:`omni.isaac.orbit.sim.PhysxCfg.enable_enhanced_determinism` to enable improved
  determinism from PhysX. Please note this comes at the expense of performance.


0.10.19 (2024-02-08)
~~~~~~~~~~~~~~~~~~~~

Fixed
^^^^^

* Fixed environment closing so that articulations, objects, and sensors are cleared properly.


0.10.18 (2024-02-05)
~~~~~~~~~~~~~~~~~~~~

Fixed
^^^^^

* Pinned :mod:`torch` version to 2.0.1 in the setup.py to keep parity version of :mod:`torch` supplied by
  Isaac 2023.1.1, and prevent version incompatibility between :mod:`torch` ==2.2 and
  :mod:`typing-extensions` ==3.7.4.3


0.10.17 (2024-02-02)
~~~~~~~~~~~~~~~~~~~~

Fixed
^^^^^^

* Fixed carb setting ``/app/livestream/enabled`` to be set as False unless live-streaming is specified
  by :class:`omni.isaac.orbit.app.AppLauncher` settings. This fixes the logic of :meth:`SimulationContext.render`,
  which depended on the config in previous versions of Isaac defaulting to false for this setting.


0.10.16 (2024-01-29)
~~~~~~~~~~~~~~~~~~~~

Added
^^^^^^

* Added an offset parameter to the height scan observation term. This allows the user to specify the
  height offset of the scan from the tracked body. Previously it was hard-coded to be 0.5.


0.10.15 (2024-01-29)
~~~~~~~~~~~~~~~~~~~~

Fixed
^^^^^

* Fixed joint torque computation for implicit actuators. Earlier, the torque was always zero for implicit
  actuators. Now, it is computed approximately by applying the PD law.


0.10.14 (2024-01-22)
~~~~~~~~~~~~~~~~~~~~

Fixed
^^^^^

* Fixed the tensor shape of :attr:`omni.isaac.orbit.sensors.ContactSensorData.force_matrix_w`. Earlier, the reshaping
  led to a mismatch with the data obtained from PhysX.


0.10.13 (2024-01-15)
~~~~~~~~~~~~~~~~~~~~

Fixed
^^^^^

* Fixed running of environments with a single instance even if the :attr:`replicate_physics`` flag is set to True.


0.10.12 (2024-01-10)
~~~~~~~~~~~~~~~~~~~~

Fixed
^^^^^

* Fixed indexing of source and target frames in the :class:`omni.isaac.orbit.sensors.FrameTransformer` class.
  Earlier, it always assumed that the source frame body is at index 0. Now, it uses the body index of the
  source frame to compute the transformation.

Deprecated
^^^^^^^^^^

* Renamed quantities in the :class:`omni.isaac.orbit.sensors.FrameTransformerData` class to be more
  consistent with the terminology used in the asset classes. The following quantities are deprecated:

  * ``target_rot_w`` -> ``target_quat_w``
  * ``source_rot_w`` -> ``source_quat_w``
  * ``target_rot_source`` -> ``target_quat_source``


0.10.11 (2024-01-08)
~~~~~~~~~~~~~~~~~~~~

Fixed
^^^^^

* Fixed attribute error raised when calling the :class:`omni.isaac.orbit.envs.mdp.TerrainBasedPositionCommand`
  command term.
* Added a dummy function in :class:`omni.isaac.orbit.terrain.TerrainImporter` that returns environment
  origins as terrain-aware sampled targets. This function should be implemented by child classes based on
  the terrain type.


0.10.10 (2023-12-21)
~~~~~~~~~~~~~~~~~~~~

Fixed
^^^^^

* Fixed reliance on non-existent ``Viewport`` in :class:`omni.isaac.orbit.sim.SimulationContext` when loading livestreaming
  by ensuring that the extension ``omni.kit.viewport.window`` is enabled in :class:`omni.isaac.orbit.app.AppLauncher` when
  livestreaming is enabled


0.10.9 (2023-12-21)
~~~~~~~~~~~~~~~~~~~

Fixed
^^^^^

* Fixed invalidation of physics views inside the asset and sensor classes. Earlier, they were left initialized
  even when the simulation was stopped. This caused issues when closing the application.


0.10.8 (2023-12-20)
~~~~~~~~~~~~~~~~~~~

Fixed
^^^^^

* Fixed the :class:`omni.isaac.orbit.envs.mdp.actions.DifferentialInverseKinematicsAction` class
  to account for the offset pose of the end-effector.


0.10.7 (2023-12-19)
~~~~~~~~~~~~~~~~~~~

Fixed
^^^^^

* Added a check to ray-cast and camera sensor classes to ensure that the sensor prim path does not
  have a regex expression at its leaf. For instance, ``/World/Robot/camera_.*`` is not supported
  for these sensor types. This behavior needs to be fixed in the future.


0.10.6 (2023-12-19)
~~~~~~~~~~~~~~~~~~~

Added
^^^^^

* Added support for using articulations as visualization markers. This disables all physics APIs from
  the articulation and allows the user to use it as a visualization marker. It is useful for creating
  visualization markers for the end-effectors or base of the robot.

Fixed
^^^^^

* Fixed hiding of debug markers from secondary images when using the
  :class:`omni.isaac.orbit.markers.VisualizationMarkers` class. Earlier, the properties were applied on
  the XForm prim instead of the Mesh prim.


0.10.5 (2023-12-18)
~~~~~~~~~~~~~~~~~~~

Fixed
^^^^^

* Fixed test ``check_base_env_anymal_locomotion.py``, which
  previously called :func:`torch.jit.load` with the path to a policy (which would work
  for a local file), rather than calling
  :func:`omni.isaac.orbit.utils.assets.read_file` on the path to get the file itself.


0.10.4 (2023-12-14)
~~~~~~~~~~~~~~~~~~~

Fixed
^^^^^

* Fixed potentially breaking import of omni.kit.widget.toolbar by ensuring that
  if live-stream is enabled, then the :mod:`omni.kit.widget.toolbar`
  extension is loaded.

0.10.3 (2023-12-12)
~~~~~~~~~~~~~~~~~~~

Added
^^^^^

* Added the attribute :attr:`omni.isaac.orbit.actuators.ActuatorNetMLPCfg.input_order`
  to specify the order of the input tensors to the MLP network.

Fixed
^^^^^

* Fixed computation of metrics for the velocity command term. Earlier, the norm was being computed
  over the entire batch instead of the last dimension.
* Fixed the clipping inside the :class:`omni.isaac.orbit.actuators.DCMotor` class. Earlier, it was
  not able to handle the case when configured saturation limit was set to None.


0.10.2 (2023-12-12)
~~~~~~~~~~~~~~~~~~~

Fixed
^^^^^

* Added a check in the simulation stop callback in the :class:`omni.isaac.orbit.sim.SimulationContext` class
  to not render when an exception is raised. The while loop in the callback was preventing the application
  from closing when an exception was raised.


0.10.1 (2023-12-06)
~~~~~~~~~~~~~~~~~~~

Added
^^^^^

* Added command manager class with terms defined by :class:`omni.isaac.orbit.managers.CommandTerm`. This
  allow for multiple types of command generators to be used in the same environment.


0.10.0 (2023-12-04)
~~~~~~~~~~~~~~~~~~~

Changed
^^^^^^^

* Modified the sensor and asset base classes to use the underlying PhysX views instead of Isaac Sim views.
  Using Isaac Sim classes led to a very high load time (of the order of minutes) when using a scene with
  many assets. This is because Isaac Sim supports USD paths which are slow and not required.

Added
^^^^^

* Added faster implementation of USD stage traversal methods inside the :class:`omni.isaac.orbit.sim.utils` module.
* Added properties :attr:`omni.isaac.orbit.assets.AssetBase.num_instances` and
  :attr:`omni.isaac.orbit.sensor.SensorBase.num_instances` to obtain the number of instances of the asset
  or sensor in the simulation respectively.

Removed
^^^^^^^

* Removed dependencies on Isaac Sim view classes. It is no longer possible to use :attr:`root_view` and
  :attr:`body_view`. Instead use :attr:`root_physx_view` and :attr:`body_physx_view` to access the underlying
  PhysX views.


0.9.55 (2023-12-03)
~~~~~~~~~~~~~~~~~~~

Fixed
^^^^^

* Fixed the Nucleus directory path in the :attr:`omni.isaac.orbit.utils.assets.NVIDIA_NUCLEUS_DIR`.
  Earlier, it was referring to the ``NVIDIA/Assets`` directory instead of ``NVIDIA``.


0.9.54 (2023-11-29)
~~~~~~~~~~~~~~~~~~~

Fixed
^^^^^

* Fixed pose computation in the :class:`omni.isaac.orbit.sensors.Camera` class to obtain them from XFormPrimView
  instead of using ``UsdGeomCamera.ComputeLocalToWorldTransform`` method. The latter is not updated correctly
  during GPU simulation.
* Fixed initialization of the annotator info in the class :class:`omni.isaac.orbit.sensors.Camera`. Previously
  all dicts had the same memory address which caused all annotators to have the same info.
* Fixed the conversion of ``uint32`` warp arrays inside the :meth:`omni.isaac.orbit.utils.array.convert_to_torch`
  method. PyTorch does not support this type, so it is converted to ``int32`` before converting to PyTorch tensor.
* Added render call inside :meth:`omni.isaac.orbit.sim.SimulationContext.reset` to initialize Replicator
  buffers when the simulation is reset.


0.9.53 (2023-11-29)
~~~~~~~~~~~~~~~~~~~

Changed
^^^^^^^

* Changed the behavior of passing :obj:`None` to the :class:`omni.isaac.orbit.actuators.ActuatorBaseCfg`
  class. Earlier, they were resolved to fixed default values. Now, they imply that the values are loaded
  from the USD joint drive configuration.

Added
^^^^^

* Added setting of joint armature and friction quantities to the articulation class.


0.9.52 (2023-11-29)
~~~~~~~~~~~~~~~~~~~

Changed
^^^^^^^

* Changed the warning print in :meth:`omni.isaac.orbit.sim.utils.apply_nested` method
  to be more descriptive. Earlier, it was printing a warning for every instanced prim.
  Now, it only prints a warning if it could not apply the attribute to any of the prims.

Added
^^^^^

* Added the method :meth:`omni.isaac.orbit.utils.assets.retrieve_file_path` to
  obtain the absolute path of a file on the Nucleus server or locally.

Fixed
^^^^^

* Fixed hiding of STOP button in the :class:`AppLauncher` class when running the
  simulation in headless mode.
* Fixed a bug with :meth:`omni.isaac.orbit.sim.utils.clone` failing when the input prim path
  had no parent (example: "/Table").


0.9.51 (2023-11-29)
~~~~~~~~~~~~~~~~~~~

Changed
^^^^^^^

* Changed the :meth:`omni.isaac.orbit.sensor.SensorBase.update` method to always recompute the buffers if
  the sensor is in visualization mode.

Added
^^^^^

* Added available entities to the error message when accessing a non-existent entity in the
  :class:`InteractiveScene` class.
* Added a warning message when the user tries to reference an invalid prim in the :class:`FrameTransformer` sensor.


0.9.50 (2023-11-28)
~~~~~~~~~~~~~~~~~~~

Added
^^^^^

* Hid the ``STOP`` button in the UI when running standalone Python scripts. This is to prevent
  users from accidentally clicking the button and stopping the simulation. They should only be able to
  play and pause the simulation from the UI.

Removed
^^^^^^^

* Removed :attr:`omni.isaac.orbit.sim.SimulationCfg.shutdown_app_on_stop`. The simulation is always rendering
  if it is stopped from the UI. The user needs to close the window or press ``Ctrl+C`` to close the simulation.


0.9.49 (2023-11-27)
~~~~~~~~~~~~~~~~~~~

Added
^^^^^

* Added an interface class, :class:`omni.isaac.orbit.managers.ManagerTermBase`, to serve as the parent class
  for term implementations that are functional classes.
* Adapted all managers to support terms that are classes and not just functions clearer. This allows the user to
  create more complex terms that require additional state information.


0.9.48 (2023-11-24)
~~~~~~~~~~~~~~~~~~~

Fixed
^^^^^

* Fixed initialization of drift in the :class:`omni.isaac.orbit.sensors.RayCasterCamera` class.


0.9.47 (2023-11-24)
~~~~~~~~~~~~~~~~~~~

Fixed
^^^^^

* Automated identification of the root prim in the :class:`omni.isaac.orbit.assets.RigidObject` and
  :class:`omni.isaac.orbit.assets.Articulation` classes. Earlier, the root prim was hard-coded to
  the spawn prim path. Now, the class searches for the root prim under the spawn prim path.


0.9.46 (2023-11-24)
~~~~~~~~~~~~~~~~~~~

Fixed
^^^^^

* Fixed a critical issue in the asset classes with writing states into physics handles.
  Earlier, the states were written over all the indices instead of the indices of the
  asset that were being updated. This caused the physics handles to refresh the states
  of all the assets in the scene, which is not desirable.


0.9.45 (2023-11-24)
~~~~~~~~~~~~~~~~~~~

Added
^^^^^

* Added :class:`omni.isaac.orbit.command_generators.UniformPoseCommandGenerator` to generate
  poses in the asset's root frame by uniformly sampling from a given range.


0.9.44 (2023-11-16)
~~~~~~~~~~~~~~~~~~~

Added
^^^^^

* Added methods :meth:`reset` and :meth:`step` to the :class:`omni.isaac.orbit.envs.BaseEnv`. This unifies
  the environment interface for simple standalone applications with the class.


0.9.43 (2023-11-16)
~~~~~~~~~~~~~~~~~~~

Fixed
^^^^^

* Replaced subscription of physics play and stop events in the :class:`omni.isaac.orbit.assets.AssetBase` and
  :class:`omni.isaac.orbit.sensors.SensorBase` classes with subscription to time-line play and stop events.
  This is to prevent issues in cases where physics first needs to perform mesh cooking and handles are not
  available immediately. For instance, with deformable meshes.


0.9.42 (2023-11-16)
~~~~~~~~~~~~~~~~~~~

Fixed
^^^^^

* Fixed setting of damping values from the configuration for :class:`ActuatorBase` class. Earlier,
  the stiffness values were being set into damping when a dictionary configuration was passed to the
  actuator model.
* Added dealing with :class:`int` and :class:`float` values in the configurations of :class:`ActuatorBase`.
  Earlier, a type-error was thrown when integer values were passed to the actuator model.


0.9.41 (2023-11-16)
~~~~~~~~~~~~~~~~~~~

Fixed
^^^^^

* Fixed the naming and shaping issues in the binary joint action term.


0.9.40 (2023-11-09)
~~~~~~~~~~~~~~~~~~~

Fixed
^^^^^

* Simplified the manual initialization of Isaac Sim :class:`ArticulationView` class. Earlier, we basically
  copied the code from the Isaac Sim source code. Now, we just call their initialize method.

Changed
^^^^^^^

* Changed the name of attribute :attr:`default_root_state_w` to :attr:`default_root_state`. The latter is
  more correct since the data is actually in the local environment frame and not the simulation world frame.


0.9.39 (2023-11-08)
~~~~~~~~~~~~~~~~~~~

Fixed
^^^^^

* Changed the reference of private ``_body_view`` variable inside the :class:`RigidObject` class
  to the public ``body_view`` property. For a rigid object, the private variable is not defined.


0.9.38 (2023-11-07)
~~~~~~~~~~~~~~~~~~~

Changed
^^^^^^^

* Upgraded the :class:`omni.isaac.orbit.envs.RLTaskEnv` class to support Gym 0.29.0 environment definition.

Added
^^^^^

* Added computation of ``time_outs`` and ``terminated`` signals inside the termination manager. These follow the
  definition mentioned in `Gym 0.29.0 <https://gymnasium.farama.org/tutorials/gymnasium_basics/handling_time_limits/>`_.
* Added proper handling of observation and action spaces in the :class:`omni.isaac.orbit.envs.RLTaskEnv` class.
  These now follow closely to how Gym VecEnv handles the spaces.


0.9.37 (2023-11-06)
~~~~~~~~~~~~~~~~~~~

Fixed
^^^^^

* Fixed broken visualization in :mod:`omni.isaac.orbit.sensors.FrameTramsformer` class by overwriting the
  correct ``_debug_vis_callback`` function.
* Moved the visualization marker configurations of sensors to their respective sensor configuration classes.
  This allows users to set these configurations from the configuration object itself.


0.9.36 (2023-11-03)
~~~~~~~~~~~~~~~~~~~

Fixed
^^^^^

* Added explicit deleting of different managers in the :class:`omni.isaac.orbit.envs.BaseEnv` and
  :class:`omni.isaac.orbit.envs.RLTaskEnv` classes. This is required since deleting the managers
  is order-sensitive (many managers need to be deleted before the scene is deleted).


0.9.35 (2023-11-02)
~~~~~~~~~~~~~~~~~~~

Fixed
^^^^^

* Fixed the error: ``'str' object has no attribute '__module__'`` introduced by adding the future import inside the
  :mod:`omni.isaac.orbit.utils.warp.kernels` module. Warp language does not support the ``__future__`` imports.


0.9.34 (2023-11-02)
~~~~~~~~~~~~~~~~~~~

Fixed
^^^^^

* Added missing import of ``from __future__ import annotations`` in the :mod:`omni.isaac.orbit.utils.warp`
  module. This is needed to have a consistent behavior across Python versions.


0.9.33 (2023-11-02)
~~~~~~~~~~~~~~~~~~~

Fixed
^^^^^

* Fixed the :class:`omni.isaac.orbit.command_generators.NullCommandGenerator` class. Earlier,
  it was having a runtime error due to infinity in the resampling time range. Now, the class just
  overrides the parent methods to perform no operations.


0.9.32 (2023-11-02)
~~~~~~~~~~~~~~~~~~~

Changed
^^^^^^^

* Renamed the :class:`omni.isaac.orbit.envs.RLEnv` class to :class:`omni.isaac.orbit.envs.RLTaskEnv` to
  avoid confusions in terminologies between environments and tasks.


0.9.31 (2023-11-02)
~~~~~~~~~~~~~~~~~~~

Added
^^^^^

* Added the :class:`omni.isaac.orbit.sensors.RayCasterCamera` class, as a ray-casting based camera for
  "distance_to_camera", "distance_to_image_plane" and "normals" annotations. It has the same interface and
  functionalities as the USD Camera while it is on average 30% faster.


0.9.30 (2023-11-01)
~~~~~~~~~~~~~~~~~~~

Fixed
^^^^^

* Added skipping of None values in the :class:`InteractiveScene` class when creating the scene from configuration
  objects. Earlier, it was throwing an error when the user passed a None value for a scene element.
* Added ``kwargs`` to the :class:`RLEnv` class to allow passing additional arguments from gym registry function.
  This is now needed since the registry function passes args beyond the ones specified in the constructor.


0.9.29 (2023-11-01)
~~~~~~~~~~~~~~~~~~~

Fixed
^^^^^

* Fixed the material path resolution inside the :class:`omni.isaac.orbit.sim.converters.UrdfConverter` class.
  With Isaac Sim 2023.1, the material paths from the importer are always saved as absolute paths. This caused
  issues when the generated USD file was moved to a different location. The fix now resolves the material paths
  relative to the USD file location.


0.9.28 (2023-11-01)
~~~~~~~~~~~~~~~~~~~

Changed
^^^^^^^

* Changed the way the :func:`omni.isaac.orbit.sim.spawners.from_files.spawn_ground_plane` function sets the
  height of the ground. Earlier, it was reading the height from the configuration object. Now, it expects the
  desired transformation as inputs to the function. This makes it consistent with the other spawner functions.


0.9.27 (2023-10-31)
~~~~~~~~~~~~~~~~~~~

Changed
^^^^^^^

* Removed the default value of the argument ``camel_case`` in setters of USD attributes. This is to avoid
  confusion with the naming of the attributes in the USD file.

Fixed
^^^^^

* Fixed the selection of material prim in the :class:`omni.isaac.orbit.sim.spawners.materials.spawn_preview_surface`
  method. Earlier, the created prim was being selected in the viewport which interfered with the selection of
  prims by the user.
* Updated :class:`omni.isaac.orbit.sim.converters.MeshConverter` to use a different stage than the default stage
  for the conversion. This is to avoid the issue of the stage being closed when the conversion is done.


0.9.26 (2023-10-31)
~~~~~~~~~~~~~~~~~~~

Added
^^^^^

* Added the sensor implementation for :class:`omni.isaac.orbit.sensors.FrameTransformer` class. Currently,
  it handles obtaining the transformation between two frames in the same articulation.


0.9.25 (2023-10-27)
~~~~~~~~~~~~~~~~~~~

Added
^^^^^

* Added the :mod:`omni.isaac.orbit.envs.ui` module to put all the UI-related classes in one place. This currently
  implements the :class:`omni.isaac.orbit.envs.ui.BaseEnvWindow` and :class:`omni.isaac.orbit.envs.ui.RLEnvWindow`
  classes. Users can inherit from these classes to create their own UI windows.
* Added the attribute :attr:`omni.isaac.orbit.envs.BaseEnvCfg.ui_window_class_type` to specify the UI window class
  to be used for the environment. This allows the user to specify their own UI window class to be used for the
  environment.


0.9.24 (2023-10-27)
~~~~~~~~~~~~~~~~~~~

Changed
^^^^^^^

* Changed the behavior of setting up debug visualization for assets, sensors and command generators.
  Earlier it was raising an error if debug visualization was not enabled in the configuration object.
  Now it checks whether debug visualization is implemented and only sets up the callback if it is
  implemented.


0.9.23 (2023-10-27)
~~~~~~~~~~~~~~~~~~~

Fixed
^^^^^

* Fixed a typo in the :class:`AssetBase` and :class:`SensorBase` that effected the class destructor.
  Earlier, a tuple was being created in the constructor instead of the actual object.


0.9.22 (2023-10-26)
~~~~~~~~~~~~~~~~~~~

Added
^^^^^

* Added a :class:`omni.isaac.orbit.command_generators.NullCommandGenerator` class for no command environments.
  This is easier to work with than having checks for :obj:`None` in the command generator.

Fixed
^^^^^

* Moved the randomization manager to the :class:`omni.isaac.orbit.envs.BaseEnv` class with the default
  settings to reset the scene to the defaults specified in the configurations of assets.
* Moved command generator to the :class:`omni.isaac.orbit.envs.RlEnv` class to have all task-specification
  related classes in the same place.


0.9.21 (2023-10-26)
~~~~~~~~~~~~~~~~~~~

Fixed
^^^^^

* Decreased the priority of callbacks in asset and sensor base classes. This may help in preventing
  crashes when warm starting the simulation.
* Fixed no rendering mode when running the environment from the GUI. Earlier the function
  :meth:`SimulationContext.set_render_mode` was erroring out.


0.9.20 (2023-10-25)
~~~~~~~~~~~~~~~~~~~

Fixed
^^^^^

* Changed naming in :class:`omni.isaac.orbit.sim.SimulationContext.RenderMode` to use ``NO_GUI_OR_RENDERING``
  and ``NO_RENDERING`` instead of ``HEADLESS`` for clarity.
* Changed :class:`omni.isaac.orbit.sim.SimulationContext` to be capable of handling livestreaming and
  offscreen rendering.
* Changed :class:`omni.isaac.orbit.app.AppLauncher` envvar ``VIEWPORT_RECORD`` to the more descriptive
  ``OFFSCREEN_RENDER``.


0.9.19 (2023-10-25)
~~~~~~~~~~~~~~~~~~~

Added
^^^^^

* Added Gym observation and action spaces for the :class:`omni.isaac.orbit.envs.RLEnv` class.


0.9.18 (2023-10-23)
~~~~~~~~~~~~~~~~~~~

Added
^^^^^

* Created :class:`omni.issac.orbit.sim.converters.asset_converter.AssetConverter` to serve as a base
  class for all asset converters.
* Added :class:`omni.issac.orbit.sim.converters.mesh_converter.MeshConverter` to handle loading and conversion
  of mesh files (OBJ, STL and FBX) into USD format.
* Added script ``convert_mesh.py`` to ``source/tools`` to allow users to convert a mesh to USD via command line arguments.

Changed
^^^^^^^

* Renamed the submodule :mod:`omni.isaac.orbit.sim.loaders` to :mod:`omni.isaac.orbit.sim.converters` to be more
  general with the functionality of the module.
* Updated ``check_instanceable.py`` script to convert relative paths to absolute paths.


0.9.17 (2023-10-22)
~~~~~~~~~~~~~~~~~~~

Added
^^^^^

* Added setters and getters for term configurations in the :class:`RandomizationManager`, :class:`RewardManager`
  and :class:`TerminationManager` classes. This allows the user to modify the term configurations after the
  manager has been created.
* Added the method :meth:`compute_group` to the :class:`omni.isaac.orbit.managers.ObservationManager` class to
  compute the observations for only a given group.
* Added the curriculum term for modifying reward weights after certain environment steps.


0.9.16 (2023-10-22)
~~~~~~~~~~~~~~~~~~~

Added
^^^^^

* Added support for keyword arguments for terms in the :class:`omni.isaac.orbit.managers.ManagerBase`.

Fixed
^^^^^

* Fixed resetting of buffers in the :class:`TerminationManager` class. Earlier, the values were being set
  to ``0.0`` instead of ``False``.


0.9.15 (2023-10-22)
~~~~~~~~~~~~~~~~~~~

Added
^^^^^

* Added base yaw heading and body acceleration into :class:`omni.isaac.orbit.assets.RigidObjectData` class.
  These quantities are computed inside the :class:`RigidObject` class.

Fixed
^^^^^

* Fixed the :meth:`omni.isaac.orbit.assets.RigidObject.set_external_force_and_torque` method to correctly
  deal with the body indices.
* Fixed a bug in the :meth:`omni.isaac.orbit.utils.math.wrap_to_pi` method to prevent self-assignment of
  the input tensor.


0.9.14 (2023-10-21)
~~~~~~~~~~~~~~~~~~~

Added
^^^^^

* Added 2-D drift (i.e. along x and y) to the :class:`omni.isaac.orbit.sensors.RayCaster` class.
* Added flags to the :class:`omni.isaac.orbit.sensors.ContactSensorCfg` to optionally obtain the
  sensor origin and air time information. Since these are not required by default, they are
  disabled by default.

Fixed
^^^^^

* Fixed the handling of contact sensor history buffer in the :class:`omni.isaac.orbit.sensors.ContactSensor` class.
  Earlier, the buffer was not being updated correctly.


0.9.13 (2023-10-20)
~~~~~~~~~~~~~~~~~~~

Fixed
^^^^^

* Fixed the issue with double :obj:`Ellipsis` when indexing tensors with multiple dimensions.
  The fix now uses :obj:`slice(None)` instead of :obj:`Ellipsis` to index the tensors.


0.9.12 (2023-10-18)
~~~~~~~~~~~~~~~~~~~

Fixed
^^^^^

* Fixed bugs in actuator model implementation for actuator nets. Earlier the DC motor clipping was not working.
* Fixed bug in applying actuator model in the :class:`omni.isaac.orbit.asset.Articulation` class. The new
  implementation caches the outputs from explicit actuator model into the ``joint_pos_*_sim`` buffer to
  avoid feedback loops in the tensor operation.


0.9.11 (2023-10-17)
~~~~~~~~~~~~~~~~~~~

Added
^^^^^

* Added the support for semantic tags into the :class:`omni.isaac.orbit.sim.spawner.SpawnerCfg` class. This allows
  the user to specify the semantic tags for a prim when spawning it into the scene. It follows the same format as
  Omniverse Replicator.


0.9.10 (2023-10-16)
~~~~~~~~~~~~~~~~~~~

Added
^^^^^

* Added ``--livestream`` and ``--ros`` CLI args to :class:`omni.isaac.orbit.app.AppLauncher` class.
* Added a static function :meth:`omni.isaac.orbit.app.AppLauncher.add_app_launcher_args`, which
  appends the arguments needed for :class:`omni.isaac.orbit.app.AppLauncher` to the argument parser.

Changed
^^^^^^^

* Within :class:`omni.isaac.orbit.app.AppLauncher`, removed ``REMOTE_DEPLOYMENT`` env-var processing
  in the favor of ``HEADLESS`` and ``LIVESTREAM`` env-vars. These have clearer uses and better parity
  with the CLI args.


0.9.9 (2023-10-12)
~~~~~~~~~~~~~~~~~~

Added
^^^^^

* Added the property :attr:`omni.isaac.orbit.assets.Articulation.is_fixed_base` to the articulation class to
  check if the base of the articulation is fixed or floating.
* Added the task-space action term corresponding to the differential inverse-kinematics controller.

Fixed
^^^^^

* Simplified the :class:`omni.isaac.orbit.controllers.DifferentialIKController` to assume that user provides the
  correct end-effector poses and Jacobians. Earlier it was doing internal frame transformations which made the
  code more complicated and error-prone.


0.9.8 (2023-09-30)
~~~~~~~~~~~~~~~~~~

Fixed
^^^^^

* Fixed the boundedness of class objects that register callbacks into the simulator.
  These include devices, :class:`AssetBase`, :class:`SensorBase` and :class:`CommandGenerator`.
  The fix ensures that object gets deleted when the user deletes the object.


0.9.7 (2023-09-26)
~~~~~~~~~~~~~~~~~~

Fixed
^^^^^

* Modified the :class:`omni.isaac.orbit.markers.VisualizationMarkers` to use the
  :class:`omni.isaac.orbit.sim.spawner.SpawnerCfg` class instead of their
  own configuration objects. This makes it consistent with the other ways to spawn assets in the scene.

Added
^^^^^

* Added the method :meth:`copy` to configclass to allow copying of configuration objects.


0.9.6 (2023-09-26)
~~~~~~~~~~~~~~~~~~

Fixed
^^^^^

* Changed class-level configuration classes to refer to class types using ``class_type`` attribute instead
  of ``cls`` or ``cls_name``.


0.9.5 (2023-09-25)
~~~~~~~~~~~~~~~~~~

Changed
^^^^^^^

* Added future import of ``annotations`` to have a consistent behavior across Python versions.
* Removed the type-hinting from docstrings to simplify maintenance of the documentation. All type-hints are
  now in the code itself.


0.9.4 (2023-08-29)
~~~~~~~~~~~~~~~~~~

Added
^^^^^

* Added :class:`omni.isaac.orbit.scene.InteractiveScene`, as the central scene unit that contains all entities
  that are part of the simulation. These include the terrain, sensors, articulations, rigid objects etc.
  The scene groups the common operations of these entities and allows to access them via their unique names.
* Added :mod:`omni.isaac.orbit.envs` module that contains environment definitions that encapsulate the different
  general (scene, action manager, observation manager) and RL-specific (reward and termination manager) managers.
* Added :class:`omni.isaac.orbit.managers.SceneEntityCfg` to handle which scene elements are required by the
  manager's terms. This allows the manager to parse useful information from the scene elements, such as the
  joint and body indices, and pass them to the term.
* Added :class:`omni.isaac.orbit.sim.SimulationContext.RenderMode` to handle different rendering modes based on
  what the user wants to update (viewport, cameras, or UI elements).

Fixed
^^^^^

* Fixed the :class:`omni.isaac.orbit.command_generators.CommandGeneratorBase` to register a debug visualization
  callback similar to how sensors and robots handle visualization.


0.9.3 (2023-08-23)
~~~~~~~~~~~~~~~~~~

Added
^^^^^

* Enabled the `faulthander <https://docs.python.org/3/library/faulthandler.html>`_ to catch segfaults and print
  the stack trace. This is enabled by default in the :class:`omni.isaac.orbit.app.AppLauncher` class.

Fixed
^^^^^

* Re-added the :mod:`omni.isaac.orbit.utils.kit` to the ``compat`` directory and fixed all the references to it.
* Fixed the deletion of Replicator nodes for the :class:`omni.isaac.orbit.sensors.Camera` class. Earlier, the
  Replicator nodes were not being deleted when the camera was deleted. However, this does not prevent the random
  crashes that happen when the camera is deleted.
* Fixed the :meth:`omni.isaac.orbit.utils.math.convert_quat` to support both numpy and torch tensors.

Changed
^^^^^^^

* Renamed all the scripts inside the ``test`` directory to follow the convention:

  * ``test_<module_name>.py``: Tests for the module ``<module_name>`` using unittest.
  * ``check_<module_name>``: Check for the module ``<module_name>`` using python main function.


0.9.2 (2023-08-22)
~~~~~~~~~~~~~~~~~~

Added
^^^^^

* Added the ability to color meshes in the :class:`omni.isaac.orbit.terrain.TerrainGenerator` class. Currently,
  it only supports coloring the mesh randomly (``"random"``), based on the terrain height (``"height"``), and
  no coloring (``"none"``).

Fixed
^^^^^

* Modified the :class:`omni.isaac.orbit.terrain.TerrainImporter` class to configure visual and physics materials
  based on the configuration object.


0.9.1 (2023-08-18)
~~~~~~~~~~~~~~~~~~

Added
^^^^^

* Introduced three different rotation conventions in the :class:`omni.isaac.orbit.sensors.Camera` class. These
  conventions are:

  * ``opengl``: the camera is looking down the -Z axis with the +Y axis pointing up
  * ``ros``: the camera is looking down the +Z axis with the +Y axis pointing down
  * ``world``: the camera is looking along the +X axis with the -Z axis pointing down

  These can be used to declare the camera offset in :class:`omni.isaac.orbit.sensors.CameraCfg.OffsetCfg` class
  and in :meth:`omni.isaac.orbit.sensors.Camera.set_world_pose` method. Additionally, all conventions are
  saved to :class:`omni.isaac.orbit.sensors.CameraData` class for easy access.

Changed
^^^^^^^

* Adapted all the sensor classes to follow a structure similar to the :class:`omni.issac.orbit.assets.AssetBase`.
  Hence, the spawning and initialization of sensors manually by the users is avoided.
* Removed the :meth:`debug_vis` function since that this functionality is handled by a render callback automatically
  (based on the passed configuration for the :class:`omni.isaac.orbit.sensors.SensorBaseCfg.debug_vis` flag).


0.9.0 (2023-08-18)
~~~~~~~~~~~~~~~~~~

Added
^^^^^

* Introduces a new set of asset interfaces. These interfaces simplify the spawning of assets into the scene
  and initializing the physics handle by putting that inside post-startup physics callbacks. With this, users
  no longer need to worry about the :meth:`spawn` and :meth:`initialize` calls.
* Added utility methods to :mod:`omni.isaac.orbit.utils.string` module that resolve regex expressions based
  on passed list of target keys.

Changed
^^^^^^^

* Renamed all references of joints in an articulation from "dof" to "joint". This makes it consistent with the
  terminology used in robotics.

Deprecated
^^^^^^^^^^

* Removed the previous modules for objects and robots. Instead the :class:`Articulation` and :class:`RigidObject`
  should be used.


0.8.12 (2023-08-18)
~~~~~~~~~~~~~~~~~~~

Added
^^^^^

* Added other properties provided by ``PhysicsScene`` to the :class:`omni.isaac.orbit.sim.SimulationContext`
  class to allow setting CCD, solver iterations, etc.
* Added commonly used functions to the :class:`SimulationContext` class itself to avoid having additional
  imports from Isaac Sim when doing simple tasks such as setting camera view or retrieving the simulation settings.

Fixed
^^^^^

* Switched the notations of default buffer values in :class:`omni.isaac.orbit.sim.PhysxCfg` from multiplication
  to scientific notation to avoid confusion with the values.


0.8.11 (2023-08-18)
~~~~~~~~~~~~~~~~~~~

Added
^^^^^

* Adds utility functions and configuration objects in the :mod:`omni.isaac.orbit.sim.spawners`
  to create the following prims in the scene:

  * :mod:`omni.isaac.orbit.sim.spawners.from_file`: Create a prim from a USD/URDF file.
  * :mod:`omni.isaac.orbit.sim.spawners.shapes`: Create USDGeom prims for shapes (box, sphere, cylinder, capsule, etc.).
  * :mod:`omni.isaac.orbit.sim.spawners.materials`: Create a visual or physics material prim.
  * :mod:`omni.isaac.orbit.sim.spawners.lights`: Create a USDLux prim for different types of lights.
  * :mod:`omni.isaac.orbit.sim.spawners.sensors`: Create a USD prim for supported sensors.

Changed
^^^^^^^

* Modified the :class:`SimulationContext` class to take the default physics material using the material spawn
  configuration object.


0.8.10 (2023-08-17)
~~~~~~~~~~~~~~~~~~~

Added
^^^^^

* Added methods for defining different physics-based schemas in the :mod:`omni.isaac.orbit.sim.schemas` module.
  These methods allow creating the schema if it doesn't exist at the specified prim path and modify
  its properties based on the configuration object.


0.8.9 (2023-08-09)
~~~~~~~~~~~~~~~~~~

Changed
^^^^^^^

* Moved the :class:`omni.isaac.orbit.asset_loader.UrdfLoader` class to the :mod:`omni.isaac.orbit.sim.loaders`
  module to make it more accessible to the user.


0.8.8 (2023-08-09)
~~~~~~~~~~~~~~~~~~

Added
^^^^^

* Added configuration classes and functions for setting different physics-based schemas in the
  :mod:`omni.isaac.orbit.sim.schemas` module. These allow modifying properties of the physics solver
  on the asset using configuration objects.


0.8.7 (2023-08-03)
~~~~~~~~~~~~~~~~~~

Fixed
^^^^^

* Added support for `__post_init__ <https://docs.python.org/3/library/dataclasses.html#post-init-processing>`_ in
  the :class:`omni.isaac.orbit.utils.configclass` decorator.


0.8.6 (2023-08-03)
~~~~~~~~~~~~~~~~~~

Added
^^^^^

* Added support for callable classes in the :class:`omni.isaac.orbit.managers.ManagerBase`.


0.8.5 (2023-08-03)
~~~~~~~~~~~~~~~~~~

Fixed
^^^^^

* Fixed the :class:`omni.isaac.orbit.markers.Visualizationmarkers` class so that the markers are not visible in camera rendering mode.

Changed
^^^^^^^

* Simplified the creation of the point instancer in the :class:`omni.isaac.orbit.markers.Visualizationmarkers` class. It now creates a new
  prim at the next available prim path if a prim already exists at the given path.


0.8.4 (2023-08-02)
~~~~~~~~~~~~~~~~~~

Added
^^^^^

* Added the :class:`omni.isaac.orbit.sim.SimulationContext` class to the :mod:`omni.isaac.orbit.sim` module.
  This class inherits from the :class:`omni.isaac.core.simulation_context.SimulationContext` class and adds
  the ability to create a simulation context from a configuration object.


0.8.3 (2023-08-02)
~~~~~~~~~~~~~~~~~~

Changed
^^^^^^^

* Moved the :class:`ActuatorBase` class to the :mod:`omni.isaac.orbit.actuators.actuator_base` module.
* Renamed the :mod:`omni.isaac.orbit.actuators.actuator` module to :mod:`omni.isaac.orbit.actuators.actuator_pd`
  to make it more explicit that it contains the PD actuator models.


0.8.2 (2023-08-02)
~~~~~~~~~~~~~~~~~~

Changed
^^^^^^^

* Cleaned up the :class:`omni.isaac.orbit.terrain.TerrainImporter` class to take all the parameters from the configuration
  object. This makes it consistent with the other classes in the package.
* Moved the configuration classes for terrain generator and terrain importer into separate files to resolve circular
  dependency issues.


0.8.1 (2023-08-02)
~~~~~~~~~~~~~~~~~~

Fixed
^^^^^

* Added a hack into :class:`omni.isaac.orbit.app.AppLauncher` class to remove orbit packages from the path before launching
  the simulation application. This prevents the warning messages that appears when the user launches the ``SimulationApp``.

Added
^^^^^

* Enabled necessary viewport extensions in the :class:`omni.isaac.orbit.app.AppLauncher` class itself if ``VIEWPORT_ENABLED``
  flag is true.


0.8.0 (2023-07-26)
~~~~~~~~~~~~~~~~~~

Added
^^^^^

* Added the :class:`ActionManager` class to the :mod:`omni.isaac.orbit.managers` module to handle actions in the
  environment through action terms.
* Added contact force history to the :class:`omni.isaac.orbit.sensors.ContactSensor` class. The history is stored
  in the ``net_forces_w_history`` attribute of the sensor data.

Changed
^^^^^^^

* Implemented lazy update of buffers in the :class:`omni.isaac.orbit.sensors.SensorBase` class. This allows the user
  to update the sensor data only when required, i.e. when the data is requested by the user. This helps avoid double
  computation of sensor data when a reset is called in the environment.

Deprecated
^^^^^^^^^^

* Removed the support for different backends in the sensor class. We only use Pytorch as the backend now.
* Removed the concept of actuator groups. They are now handled by the :class:`omni.isaac.orbit.managers.ActionManager`
  class. The actuator models are now directly handled by the robot class itself.


0.7.4 (2023-07-26)
~~~~~~~~~~~~~~~~~~

Changed
^^^^^^^

* Changed the behavior of the :class:`omni.isaac.orbit.terrains.TerrainImporter` class. It now expects the terrain
  type to be specified in the configuration object. This allows the user to specify everything in the configuration
  object and not have to do an explicit call to import a terrain.

Fixed
^^^^^

* Fixed setting of quaternion orientations inside the :class:`omni.isaac.orbit.markers.Visualizationmarkers` class.
  Earlier, the orientation was being set into the point instancer in the wrong order (``wxyz`` instead of ``xyzw``).


0.7.3 (2023-07-25)
~~~~~~~~~~~~~~~~~~

Fixed
^^^^^

* Fixed the issue with multiple inheritance in the :class:`omni.isaac.orbit.utils.configclass` decorator.
  Earlier, if the inheritance tree was more than one level deep and the lowest level configuration class was
  not updating its values from the middle level classes.


0.7.2 (2023-07-24)
~~~~~~~~~~~~~~~~~~

Added
^^^^^

* Added the method :meth:`replace` to the :class:`omni.isaac.orbit.utils.configclass` decorator to allow
  creating a new configuration object with values replaced from keyword arguments. This function internally
  calls the `dataclasses.replace <https://docs.python.org/3/library/dataclasses.html#dataclasses.replace>`_.

Fixed
^^^^^

* Fixed the handling of class types as member values in the :meth:`omni.isaac.orbit.utils.configclass`. Earlier it was
  throwing an error since class types were skipped in the if-else block.


0.7.1 (2023-07-22)
~~~~~~~~~~~~~~~~~~

Added
^^^^^

* Added the :class:`TerminationManager`, :class:`CurriculumManager`, and :class:`RandomizationManager` classes
  to the :mod:`omni.isaac.orbit.managers` module to handle termination, curriculum, and randomization respectively.


0.7.0 (2023-07-22)
~~~~~~~~~~~~~~~~~~

Added
^^^^^

* Created a new :mod:`omni.isaac.orbit.managers` module for all the managers related to the environment / scene.
  This includes the :class:`omni.isaac.orbit.managers.ObservationManager` and :class:`omni.isaac.orbit.managers.RewardManager`
  classes that were previously in the :mod:`omni.isaac.orbit.utils.mdp` module.
* Added the :class:`omni.isaac.orbit.managers.ManagerBase` class to handle the creation of managers.
* Added configuration classes for :class:`ObservationTermCfg` and :class:`RewardTermCfg` to allow easy creation of
  observation and reward terms.

Changed
^^^^^^^

* Changed the behavior of :class:`ObservationManager` and :class:`RewardManager` classes to accept the key ``func``
  in each configuration term to be a callable. This removes the need to inherit from the base class
  and allows more reusability of the functions across different environments.
* Moved the old managers to the :mod:`omni.isaac.orbit.compat.utils.mdp` module.
* Modified the necessary scripts to use the :mod:`omni.isaac.orbit.compat.utils.mdp` module.


0.6.2 (2023-07-21)
~~~~~~~~~~~~~~~~~~

Added
^^^^^

* Added the :mod:`omni.isaac.orbit.command_generators` to generate different commands based on the desired task.
  It allows the user to generate commands for different tasks in the same environment without having to write
  custom code for each task.


0.6.1 (2023-07-16)
~~~~~~~~~~~~~~~~~~

Fixed
^^^^^

* Fixed the :meth:`omni.isaac.orbit.utils.math.quat_apply_yaw` to compute the yaw quaternion correctly.

Added
^^^^^

* Added functions to convert string and callable objects in :mod:`omni.isaac.orbit.utils.string`.


0.6.0 (2023-07-16)
~~~~~~~~~~~~~~~~~~

Added
^^^^^

* Added the argument :attr:`sort_keys` to the :meth:`omni.isaac.orbit.utils.io.yaml.dump_yaml` method to allow
  enabling/disabling of sorting of keys in the output yaml file.

Fixed
^^^^^

* Fixed the ordering of terms in :mod:`omni.isaac.orbit.utils.configclass` to be consistent in the order in which
  they are defined. Previously, the ordering was done alphabetically which made it inconsistent with the order in which
  the parameters were defined.

Changed
^^^^^^^

* Changed the default value of the argument :attr:`sort_keys` in the :meth:`omni.isaac.orbit.utils.io.yaml.dump_yaml`
  method to ``False``.
* Moved the old config classes in :mod:`omni.isaac.orbit.utils.configclass` to
  :mod:`omni.isaac.orbit.compat.utils.configclass` so that users can still run their old code where alphabetical
  ordering was used.


0.5.0 (2023-07-04)
~~~~~~~~~~~~~~~~~~

Added
^^^^^

* Added a generalized :class:`omni.isaac.orbit.sensors.SensorBase` class that leverages the ideas of views to
  handle multiple sensors in a single class.
* Added the classes :class:`omni.isaac.orbit.sensors.RayCaster`, :class:`omni.isaac.orbit.sensors.ContactSensor`,
  and :class:`omni.isaac.orbit.sensors.Camera` that output a batched tensor of sensor data.

Changed
^^^^^^^

* Renamed the parameter ``sensor_tick`` to ``update_freq`` to make it more intuitive.
* Moved the old sensors in :mod:`omni.isaac.orbit.sensors` to :mod:`omni.isaac.orbit.compat.sensors`.
* Modified the standalone scripts to use the :mod:`omni.isaac.orbit.compat.sensors` module.


0.4.4 (2023-07-05)
~~~~~~~~~~~~~~~~~~

Fixed
^^^^^

* Fixed the :meth:`omni.isaac.orbit.terrains.trimesh.utils.make_plane` method to handle the case when the
  plane origin does not need to be centered.
* Added the :attr:`omni.isaac.orbit.terrains.TerrainGeneratorCfg.seed` to make generation of terrains reproducible.
  The default value is ``None`` which means that the seed is not set.

Changed
^^^^^^^

* Changed the saving of ``origins`` in :class:`omni.isaac.orbit.terrains.TerrainGenerator` class to be in CSV format
  instead of NPY format.


0.4.3 (2023-06-28)
~~~~~~~~~~~~~~~~~~

Added
^^^^^

* Added the :class:`omni.isaac.orbit.markers.PointInstancerMarker` class that wraps around
  `UsdGeom.PointInstancer <https://graphics.pixar.com/usd/dev/api/class_usd_geom_point_instancer.html>`_
  to directly work with torch and numpy arrays.

Changed
^^^^^^^

* Moved the old markers in :mod:`omni.isaac.orbit.markers` to :mod:`omni.isaac.orbit.compat.markers`.
* Modified the standalone scripts to use the :mod:`omni.isaac.orbit.compat.markers` module.


0.4.2 (2023-06-28)
~~~~~~~~~~~~~~~~~~

Added
^^^^^

* Added the sub-module :mod:`omni.isaac.orbit.terrains` to allow procedural generation of terrains and supporting
  importing of terrains from different sources (meshes, usd files or default ground plane).


0.4.1 (2023-06-27)
~~~~~~~~~~~~~~~~~~

* Added the :class:`omni.isaac.orbit.app.AppLauncher` class to allow controlled instantiation of
  the `SimulationApp <https://docs.omniverse.nvidia.com/py/isaacsim/source/extensions/omni.isaac.kit/docs/index.html>`_
  and extension loading for remote deployment and ROS bridges.

Changed
^^^^^^^

* Modified all standalone scripts to use the :class:`omni.isaac.orbit.app.AppLauncher` class.


0.4.0 (2023-05-27)
~~~~~~~~~~~~~~~~~~

Added
^^^^^

* Added a helper class :class:`omni.isaac.orbit.asset_loader.UrdfLoader` that converts a URDF file to instanceable USD
  file based on the input configuration object.


0.3.2 (2023-04-27)
~~~~~~~~~~~~~~~~~~

Fixed
^^^^^

* Added safe-printing of functions while using the :meth:`omni.isaac.orbit.utils.dict.print_dict` function.


0.3.1 (2023-04-23)
~~~~~~~~~~~~~~~~~~

Added
^^^^^

* Added a modified version of ``lula_franka_gen.urdf`` which includes an end-effector frame.
* Added a standalone script ``play_rmpflow.py`` to show RMPFlow controller.

Fixed
^^^^^

* Fixed the splitting of commands in the :meth:`ActuatorGroup.compute` method. Earlier it was reshaping the
  commands to the shape ``(num_actuators, num_commands)`` which was causing the commands to be split incorrectly.
* Fixed the processing of actuator command in the :meth:`RobotBase._process_actuators_cfg` to deal with multiple
  command types when using "implicit" actuator group.

0.3.0 (2023-04-20)
~~~~~~~~~~~~~~~~~~

Fixed
^^^^^

* Added the destructor to the keyboard devices to unsubscribe from carb.

Added
^^^^^

* Added the :class:`Se2Gamepad` and :class:`Se3Gamepad` for gamepad teleoperation support.


0.2.8 (2023-04-10)
~~~~~~~~~~~~~~~~~~

Fixed
^^^^^

* Fixed bugs in :meth:`axis_angle_from_quat` in the ``omni.isaac.orbit.utils.math`` to handle quaternion with negative w component.
* Fixed bugs in :meth:`subtract_frame_transforms` in the ``omni.isaac.orbit.utils.math`` by adding the missing final rotation.


0.2.7 (2023-04-07)
~~~~~~~~~~~~~~~~~~

Fixed
^^^^^

* Fixed repetition in applying mimic multiplier for "p_abs" in the :class:`GripperActuatorGroup` class.
* Fixed bugs in :meth:`reset_buffers` in the :class:`RobotBase` and :class:`LeggedRobot` classes.

0.2.6 (2023-03-16)
~~~~~~~~~~~~~~~~~~

Added
^^^^^

* Added the :class:`CollisionPropertiesCfg` to rigid/articulated object and robot base classes.
* Added the :class:`PhysicsMaterialCfg` to the :class:`SingleArm` class for tool sites.

Changed
^^^^^^^

* Changed the default control mode of the :obj:`PANDA_HAND_MIMIC_GROUP_CFG` to be from ``"v_abs"`` to ``"p_abs"``.
  Using velocity control for the mimic group can cause the hand to move in a jerky manner.


0.2.5 (2023-03-08)
~~~~~~~~~~~~~~~~~~

Fixed
^^^^^

* Fixed the indices used for the Jacobian and dynamics quantities in the :class:`MobileManipulator` class.


0.2.4 (2023-03-04)
~~~~~~~~~~~~~~~~~~

Added
^^^^^

* Added :meth:`apply_nested_physics_material` to the ``omni.isaac.orbit.utils.kit``.
* Added the :meth:`sample_cylinder` to sample points from a cylinder's surface.
* Added documentation about the issue in using instanceable asset as markers.

Fixed
^^^^^

* Simplified the physics material application in the rigid object and legged robot classes.

Removed
^^^^^^^

* Removed the ``geom_prim_rel_path`` argument in the :class:`RigidObjectCfg.MetaInfoCfg` class.


0.2.3 (2023-02-24)
~~~~~~~~~~~~~~~~~~

Fixed
^^^^^

* Fixed the end-effector body index used for getting the Jacobian in the :class:`SingleArm` and :class:`MobileManipulator` classes.


0.2.2 (2023-01-27)
~~~~~~~~~~~~~~~~~~

Fixed
^^^^^

* Fixed the :meth:`set_world_pose_ros` and :meth:`set_world_pose_from_view` in the :class:`Camera` class.

Deprecated
^^^^^^^^^^

* Removed the :meth:`set_world_pose_from_ypr` method from the :class:`Camera` class.


0.2.1 (2023-01-26)
~~~~~~~~~~~~~~~~~~

Fixed
^^^^^

* Fixed the :class:`Camera` class to support different fisheye projection types.


0.2.0 (2023-01-25)
~~~~~~~~~~~~~~~~~~

Added
^^^^^

* Added support for warp backend in camera utilities.
* Extended the ``play_camera.py`` with ``--gpu`` flag to use GPU replicator backend.

0.1.1 (2023-01-24)
~~~~~~~~~~~~~~~~~~

Fixed
^^^^^

* Fixed setting of physics material on the ground plane when using :meth:`omni.isaac.orbit.utils.kit.create_ground_plane` function.


0.1.0 (2023-01-17)
~~~~~~~~~~~~~~~~~~

Added
^^^^^

* Initial release of the extension with experimental API.
* Available robot configurations:

  * **Quadrupeds:** Unitree A1, ANYmal B, ANYmal C
  * **Single-arm manipulators:** Franka Emika arm, UR5
  * **Mobile manipulators:** Clearpath Ridgeback with Franka Emika arm or UR5<|MERGE_RESOLUTION|>--- conflicted
+++ resolved
@@ -1,8 +1,15 @@
 Changelog
 ---------
 
-<<<<<<< HEAD
-=======
+0.15.4 (2024-03-22)
+~~~~~~~~~~~~~~~~~~~
+
+Fixed
+^^^^^
+
+* Fixed the NonHolonomicActionCfg variable naming from joint_vel to _joint_vel_command to match the initialized variable in the init() function.
+
+
 0.15.3 (2024-03-21)
 ~~~~~~~~~~~~~~~~~~~
 
@@ -13,26 +20,22 @@
 
 Fixed
 ^^^^^
+
 * Moved class variables in :class:`omni.isaac.orbit.scene.InteractiveScene` to correctly  be assigned as
   instance variables.
 * Removed custom ``__del__`` magic method from :class:`omni.isaac.orbit.scene.InteractiveScene`.
 
 
->>>>>>> 39ce5ac4
 0.15.2 (2024-03-21)
 ~~~~~~~~~~~~~~~~~~~
 
 Fixed
 ^^^^^
 
-<<<<<<< HEAD
-* Fixed the NonHolonomicActionCfg variable naming from joint_vel to _joint_vel_command to match the initialized variable in the init() function.
-=======
 * Added resolving of relative paths for the main asset USD file when using the
   :class:`omni.isaac.orbit.sim.converters.UrdfConverter` class. This is to ensure that the material paths are
   resolved correctly when the main asset file is moved to a different location.
 
->>>>>>> 39ce5ac4
 
 0.15.1 (2024-03-19)
 ~~~~~~~~~~~~~~~~~~~
